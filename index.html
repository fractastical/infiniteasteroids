--- conflicted
+++ resolved
@@ -670,10 +670,8 @@
 
 
 
-
-
   <!-- #INFINITEGAMES CSS START -->
-  <link rel="stylesheet" href="infinite/css/48_leaderboard_20240617142102.css">
+  <link rel="stylesheet" href="infinite/css/48_leaderboard_20240615224927.css">
   <!-- #INFINITEGAMES CSS END -->
 </head>
 
@@ -684,7 +682,7 @@
 
 
   <div class="top-right" id="user-info" class="hidden">
-    <span id="user-nickname"></span> | Coins: <span id="user-coins"></span> <a id="logout-button">logout</id>
+    <span id="user-nickname"></span> | Coins: <span id="user-coins"></span>
   </div>
   <div class="top-right" id="login-link">
     <a href="#" id="login-toggle">Login</a>
@@ -696,11 +694,7 @@
 
 
   <div id="shipType">
-<<<<<<< HEAD
-    Ship type: basic.&nbsp;&nbsp; &nbsp; Version 0.713.
-=======
     Ship type: basic.&nbsp;&nbsp; &nbsp; Version 0.812.
->>>>>>> 3433ecf5
   </div>
 
 
@@ -725,202 +719,3698 @@
   </div>
 
   <div id="activeWeaponClassesContainer" class="bottom-icons"></div>
-  <div id="auth" class="hidden">
-    <h1>Infinite Games</h1>
-    <div id="auth">
-      <!-- <form id="signup-form">
-        <h2>Sign Up</h2>
-        <input type="text" id="signup-nickname" placeholder="Nickname" required>
-        <input type="email" id="signup-email" placeholder="Email" required>
-        <input type="password" id="signup-password" placeholder="Password" required>
-        <button type="submit">Sign Up</button>
-      </form> -->
-      <form id="login-form">
-        <h2>Login</h2>
-        <input type="email" id="email" placeholder="Email" required>
-        <input type="password" id="password" placeholder="Password" required>
-        <button type="submit">Login</button>
-      </form>
+
+  <canvas id="gameCanvas" width="800" height="600"></canvas>
+  <div id="startScreen">
+    <div>
+      <h2>Welcome to Infinite Space War!</h2>
+      <!-- <p>Select a Mode to Start:</p> -->
+      <table>
+
+        <tr>
+          <th>
+            <p>Deep Space</p>
+          </th>
+          <th>
+            <p>Meteor Shower</p>
+          </th>
+          <th>
+            <p>Planet</p>
+          </th>
+        </tr>
+        <tr>
+          <td>
+
+            <button id="easyButton" onclick="initializeGame(GameModes.EASY)">Easy</button>
+            <button id="normalButton" onclick="initializeGame(GameModes.NORMAL)" disabled>Normal</button>
+            <button id="hardButton" onclick="initializeGame(GameModes.HARD)" disabled>Hard</button>
+            <button id="heroButton" onclick="initializeGame(GameModes.HERO)" disabled>Hero</button>
+          </td>
+          <td>
+
+            <button id="meteorEasyButton" onclick="initializeGame(GameModes.METEORSHOWEREASY)" disabled>Easy</button>
+            <button id="meteorNormalButton" onclick="initializeGame(GameModes.METEORSHOWERNORMAL)"
+              disabled>Normal</button>
+            <button id="meteorHardButton" onclick="initializeGame(GameModes.METEORSHOWERHARD)" disabled>Hard</button>
+            <button id="meteorHeroButton" onclick="initializeGame(GameModes.METEORSHOWERHERO)" disabled>Hero</button>
+          </td>
+          <td>
+
+
+            <button id="planetEasyButton" onclick="initializeGame(GameModes.PLANETEASY)" disabled>Easy</button>
+            <button id="planetNormalButton" onclick="initializeGame(GameModes.PLANETNORMAL)" disabled>Normal</button>
+            <button id="planetHardButton" onclick="initializeGame(GameModes.PLANETHARD)" disabled>Hard</button>
+            <button id="planetHeroButton" onclick="initializeGame(GameModes.PLANETHERO)" disabled>Hero</button>
+          </td>
+        </tr>
+
+      </table>
+
+      <div id="achievementsContainer">
+
+        <h3>Your Achievements</h3>
+        <div id="achievementsList"></div>
+      </div>
+
+
+      <!-- <button onclick="initializeGame(GameModes.NORMAL)" ${!modesUnlocked.normal ? 'disabled' : '' }>Normal</button>
+      <button onclick="initializeGame(GameModes.HARD)" ${!modesUnlocked.hard ? 'disabled' : '' }>Hard</button> -->
+      <!-- <p>Tap lower left for store.</p> -->
+      <!-- <p>Tap with two fingers to fire.</p> -->
+      <!-- <button onclick="startGame()">Start Game</button> -->
     </div>
-
-    <canvas id="gameCanvas" width="800" height="600"></canvas>
-    <div id="startScreen">
-      <div>
-        <h2>Welcome to Infinite Space War!</h2>
-        <!-- <p>Select a Mode to Start:</p> -->
-        <table>
-
-          <tr>
-            <th>
-              <p>Deep Space</p>
-            </th>
-            <th>
-              <p>Meteor Shower</p>
-            </th>
-            <th>
-              <p>Planet</p>
-            </th>
-          </tr>
-          <tr>
-            <td>
-
-              <button id="easyButton" onclick="initializeGame(GameModes.EASY)">Easy</button>
-              <button id="normalButton" onclick="initializeGame(GameModes.NORMAL)" disabled>Normal</button>
-              <button id="hardButton" onclick="initializeGame(GameModes.HARD)" disabled>Hard</button>
-              <button id="heroButton" onclick="initializeGame(GameModes.HERO)" disabled>Hero</button>
-            </td>
-            <td>
-
-              <button id="meteorEasyButton" onclick="initializeGame(GameModes.METEORSHOWEREASY)" disabled>Easy</button>
-              <button id="meteorNormalButton" onclick="initializeGame(GameModes.METEORSHOWERNORMAL)"
-                disabled>Normal</button>
-              <button id="meteorHardButton" onclick="initializeGame(GameModes.METEORSHOWERHARD)" disabled>Hard</button>
-              <button id="meteorHeroButton" onclick="initializeGame(GameModes.METEORSHOWERHERO)" disabled>Hero</button>
-            </td>
-            <td>
-
-
-              <button id="planetEasyButton" onclick="initializeGame(GameModes.PLANETEASY)" disabled>Easy</button>
-              <button id="planetNormalButton" onclick="initializeGame(GameModes.PLANETNORMAL)" disabled>Normal</button>
-              <button id="planetHardButton" onclick="initializeGame(GameModes.PLANETHARD)" disabled>Hard</button>
-              <button id="planetHeroButton" onclick="initializeGame(GameModes.PLANETHERO)" disabled>Hero</button>
-            </td>
-          </tr>
-
-        </table>
-
-        <div id="achievementsContainer">
-
-          <h3>Your Achievements</h3>
-          <div id="achievementsList"></div>
-        </div>
-
-
-        <!-- <button onclick="initializeGame(GameModes.NORMAL)" ${!modesUnlocked.normal ? 'disabled' : '' }>Normal</button>
-      <button onclick="initializeGame(GameModes.HARD)" ${!modesUnlocked.hard ? 'disabled' : '' }>Hard</button> -->
-        <!-- <p>Tap lower left for store.</p> -->
-        <!-- <p>Tap with two fingers to fire.</p> -->
-        <!-- <button onclick="startGame()">Start Game</button> -->
-      </div>
+  </div>
+
+  <div id="joystick">
+    <div id="joystickHandle"></div>
+
+  </div>
+
+  <div id="weaponInfo">
+    <h2>Weapon Information</h2>
+    <div id="weaponsContainer">
+      <!-- Weapon entries will be dynamically added here -->
     </div>
-
-    <div id="joystick">
-      <div id="joystickHandle"></div>
-
+    <button id="closeButton" onclick="toggleWeaponInfo()">Close</button>
+  </div>
+
+  <div id="volumeScreen" style="display: none;">
+    <h2>Volume Control</h2>
+    <input type="range" id="volumeSlider" min="1" max="10" value="5">
+    <p>Volume: <span id="volumeValue">5</span></p>
+    <button onclick="toggleVolumeScreen()">Close</button>
+  </div>
+
+  <div id="marketplace">
+    <h2>Marketplace</h2>
+    <p>Coins: <span id="coins">0</span></p>
+    <button onclick="upgrade('lasers')">Upgrade Lasers (Cost: 100)</button> Level: <span id="laserLevel">1</span><br>
+    <button onclick="upgrade('maxbullets')">Upgrade Max Bullets (Cost: 100)</button> Level: <span
+      id="maxBulletsLevel">1</span><br>
+    <button onclick="upgrade('laserCooldown')">Upgrade Laser Cooldown (Cost: 100)</button> Level: <span
+      id="laserCooldownLevel">1</span><br>
+    <button onclick="upgrade('explosivelaser')">Explosive Lasers (Cost: 100)</button> Level: <span
+      id="explosiveLaserLevel">1</span><br>
+
+    <!-- <button onclick="upgrade('acceleration')">Upgrade Acceleration (Cost: 100)</button> Level: <span id="accelerationLevel">1</span><br> -->
+    <button onclick="upgrade('rotationSpeed')">Upgrade Rotation Speed (Cost: 100)</button> Level: <span
+      id="rotationSpeedLevel">1</span><br>
+    <button onclick="buyDrone()">Buy Drone (Cost: 800)</button><br>
+    <button onclick="upgradeDrone('speed')">Upgrade Drone Speed (Cost: 200)</button> Level: <span
+      id="droneSpeedLevel">1</span><br>
+    <!-- <button onclick="upgradeDrone('laserSpeed')">Upgrade Drone Laser Speed (Cost: 200)</button> Level: <span id="droneLaserSpeedLevel">1</span><br> -->
+    <button onclick="upgradeDrone('laserInterval')">Upgrade Drone Firing Frequency (Cost: 200)</button> Level: <span
+      id="droneLaserIntervalLevel">1</span><br>
+    <button onclick="buyTurret()">Buy Autocannon (Cost: 1000)</button><br>
+    <button onclick="upgrade('turretRange')">Upgrade Autocannon Range (Cost: 200)</button> Level: <span
+      id="turretRangeLevel">1</span><br>
+    <button onclick="upgrade('turretFireRate')">Upgrade Autocannon Fire Rate (Cost: 200)</button> Level: <span
+      id="turretFireRateLevel">1</span><br>
+    <button onclick="upgrade('turretDamage')">Upgrade Autocannon Damage (Cost: 200)</button> Level: <span
+      id="turretDamageLevel">1</span><br>
+    <button onclick="exitMarketplace()">Exit Marketplace</button>
+  </div>
+
+  <div id="leaderboard-container" style="display:none;">
+    <div id="leaderboard">
+      <h2>Leaderboard</h2>
+      <ol id="leaderboard-list"></ol>
     </div>
-
-    <div id="weaponInfo">
-      <h2>Weapon Information</h2>
-      <div id="weaponsContainer">
-        <!-- Weapon entries will be dynamically added here -->
-      </div>
-      <button id="closeButton" onclick="toggleWeaponInfo()">Close</button>
-    </div>
-
-    <div id="volumeScreen" style="display: none;">
-      <h2>Volume Control</h2>
-      <input type="range" id="volumeSlider" min="1" max="10" value="5">
-      <p>Volume: <span id="volumeValue">5</span></p>
-      <button onclick="toggleVolumeScreen()">Close</button>
-    </div>
-
-    <div id="marketplace">
-      <h2>Marketplace</h2>
-      <p>Coins: <span id="coins">0</span></p>
-      <button onclick="upgrade('lasers')">Upgrade Lasers (Cost: 100)</button> Level: <span id="laserLevel">1</span><br>
-      <button onclick="upgrade('maxbullets')">Upgrade Max Bullets (Cost: 100)</button> Level: <span
-        id="maxBulletsLevel">1</span><br>
-      <button onclick="upgrade('laserCooldown')">Upgrade Laser Cooldown (Cost: 100)</button> Level: <span
-        id="laserCooldownLevel">1</span><br>
-      <button onclick="upgrade('explosivelaser')">Explosive Lasers (Cost: 100)</button> Level: <span
-        id="explosiveLaserLevel">1</span><br>
-
-      <!-- <button onclick="upgrade('acceleration')">Upgrade Acceleration (Cost: 100)</button> Level: <span id="accelerationLevel">1</span><br> -->
-      <button onclick="upgrade('rotationSpeed')">Upgrade Rotation Speed (Cost: 100)</button> Level: <span
-        id="rotationSpeedLevel">1</span><br>
-      <button onclick="buyDrone()">Buy Drone (Cost: 800)</button><br>
-      <button onclick="upgradeDrone('speed')">Upgrade Drone Speed (Cost: 200)</button> Level: <span
-        id="droneSpeedLevel">1</span><br>
-      <!-- <button onclick="upgradeDrone('laserSpeed')">Upgrade Drone Laser Speed (Cost: 200)</button> Level: <span id="droneLaserSpeedLevel">1</span><br> -->
-      <button onclick="upgradeDrone('laserInterval')">Upgrade Drone Firing Frequency (Cost: 200)</button> Level: <span
-        id="droneLaserIntervalLevel">1</span><br>
-      <button onclick="buyTurret()">Buy Autocannon (Cost: 1000)</button><br>
-      <button onclick="upgrade('turretRange')">Upgrade Autocannon Range (Cost: 200)</button> Level: <span
-        id="turretRangeLevel">1</span><br>
-      <button onclick="upgrade('turretFireRate')">Upgrade Autocannon Fire Rate (Cost: 200)</button> Level: <span
-        id="turretFireRateLevel">1</span><br>
-      <button onclick="upgrade('turretDamage')">Upgrade Autocannon Damage (Cost: 200)</button> Level: <span
-        id="turretDamageLevel">1</span><br>
-      <button onclick="exitMarketplace()">Exit Marketplace</button>
-    </div>
-
-    <div id="leaderboard-container" style="display:none;">
-      <div id="leaderboard">
-        <h2>Leaderboard</h2>
-        <ol id="leaderboard-list"></ol>
-      </div>
-    </div>
-
-    <audio id="background-music" src="sounds/music_loop.mp3" loop></audio>
-
-    <audio id="meteor-destroy-1" src="sounds/meteor_destroy.mp3"></audio>
-    <audio id="meteor-destroy-2" src="sounds/meteor_destroy2.mp3"></audio>
-    <audio id="meteor-destroy-3" src="sounds/meteor_destroy3.mp3"></audio>
-
-    <audio id="shot-sound-1" src="sounds/shot1.mp3"></audio>
-    <audio id="shot-sound-2" src="sounds/shot2.mp3"></audio>
-    <audio id="shot-sound-3" src="sounds/shot3.mp3"></audio>
-
-    <audio id="thruster-sound-1" src="sounds/thruster1.mp3"></audio>
-    <audio id="thruster-sound-2" src="sounds/thruster2.mp3"></audio>
-    <audio id="thruster-sound-3" src="sounds/thruster3.mp3"></audio>
-
-    <audio id="ship-destroyed" src="sounds/ship_destroyed.mp3"></audio>
-
-    <audio id="freeze-sound" src="sounds/freeze.mp3"></audio>
-    <audio id="freeze-sound-2" src="sounds/freezew.mp3"></audio>
-    <audio id="death-ray-sound" src="sounds/ray.mp3"></audio>
-    <audio id="deploy-drone-sound" src="sounds/deploy_drone.mp3"></audio>
-    <audio id="acid-bomb-sound" src="sounds/acid_bomb.mp3"></audio>
-    <audio id="bomb-lay-sound" src="sounds/lay_bomb.mp3"></audio>
-
-
-    <button id="restartButton" style="display: none;">Home</button>
-
-
-    <script>
-      // Get the canvas element
-      const canvas = document.getElementById('gameCanvas');
-      const ctx = canvas.getContext('2d');
-      const joystick = document.getElementById('joystick');
-      const joystickInner = document.getElementById('joystick-inner');
-      const joystickHandle = document.getElementById('joystickHandle');
-      const restartButton = document.getElementById('restartButton');
-      const backgroundMusic = document.getElementById('background-music');
-
-      let isTouchingJoystick = false;
-      let joystickStartX, joystickStartY;
-      let isMusicPlaying = true; // Flag to track music state
-
-      const marketplace = document.getElementById('marketplace');
-      const coinsDisplay = document.getElementById('coins');
-
-      const laserLevelDisplay = document.getElementById('laserLevel');
-      // const accelerationLevelDisplay = document.getElementById('accelerationLevel');
-      const maxBulletsLevelDisplay = document.getElementById('maxBulletsLevel');
-      const rotationSpeedLevelDisplay = document.getElementById('rotationSpeedLevel');
-      const droneSpeedLevelDisplay = document.getElementById('droneSpeedLevel');
-      // const droneLaserSpeedLevelDisplay = document.getElementById('droneLaserSpeedLevel');
-      const droneLaserIntervalLevelDisplay = document.getElementById('droneLaserIntervalLevel');
-
-      let activeWeaponClasses = []; // Array to store active weapon classes
-      let particles = []; // Array to store thruster particles
-
-      let level = 1;
-      let xp = 0;
-      let xpToNextLevel = 100;
-
-      let acidBomb = {
+  </div>
+
+  <audio id="background-music" src="sounds/music_loop.mp3" loop></audio>
+
+  <audio id="meteor-destroy-1" src="sounds/meteor_destroy.mp3"></audio>
+  <audio id="meteor-destroy-2" src="sounds/meteor_destroy2.mp3"></audio>
+  <audio id="meteor-destroy-3" src="sounds/meteor_destroy3.mp3"></audio>
+
+  <audio id="shot-sound-1" src="sounds/shot1.mp3"></audio>
+  <audio id="shot-sound-2" src="sounds/shot2.mp3"></audio>
+  <audio id="shot-sound-3" src="sounds/shot3.mp3"></audio>
+
+  <audio id="thruster-sound-1" src="sounds/thruster1.mp3"></audio>
+  <audio id="thruster-sound-2" src="sounds/thruster2.mp3"></audio>
+  <audio id="thruster-sound-3" src="sounds/thruster3.mp3"></audio>
+
+  <audio id="ship-destroyed" src="sounds/ship_destroyed.mp3"></audio>
+
+  <audio id="freeze-sound" src="sounds/freeze.mp3"></audio>
+  <audio id="freeze-sound-2" src="sounds/freezew.mp3"></audio>
+  <audio id="death-ray-sound" src="sounds/ray.mp3"></audio>
+  <audio id="deploy-drone-sound" src="sounds/deploy_drone.mp3"></audio>
+  <audio id="acid-bomb-sound" src="sounds/acid_bomb.mp3"></audio>
+  <audio id="bomb-lay-sound" src="sounds/lay_bomb.mp3"></audio>
+
+
+  <button id="restartButton" style="display: none;">Home</button>
+
+
+  <script>
+    // Get the canvas element
+    const canvas = document.getElementById('gameCanvas');
+    const ctx = canvas.getContext('2d');
+    const joystick = document.getElementById('joystick');
+    const joystickInner = document.getElementById('joystick-inner');
+    const joystickHandle = document.getElementById('joystickHandle');
+    const restartButton = document.getElementById('restartButton');
+    const backgroundMusic = document.getElementById('background-music');
+
+    let isTouchingJoystick = false;
+    let joystickStartX, joystickStartY;
+    let isMusicPlaying = true; // Flag to track music state
+
+    const marketplace = document.getElementById('marketplace');
+    const coinsDisplay = document.getElementById('coins');
+
+    const laserLevelDisplay = document.getElementById('laserLevel');
+    // const accelerationLevelDisplay = document.getElementById('accelerationLevel');
+    const maxBulletsLevelDisplay = document.getElementById('maxBulletsLevel');
+    const rotationSpeedLevelDisplay = document.getElementById('rotationSpeedLevel');
+    const droneSpeedLevelDisplay = document.getElementById('droneSpeedLevel');
+    // const droneLaserSpeedLevelDisplay = document.getElementById('droneLaserSpeedLevel');
+    const droneLaserIntervalLevelDisplay = document.getElementById('droneLaserIntervalLevel');
+
+    let activeWeaponClasses = []; // Array to store active weapon classes
+    let particles = []; // Array to store thruster particles
+
+    let level = 1;
+    let xp = 0;
+    let xpToNextLevel = 100;
+
+    let acidBomb = {
+      cooldown: 300,
+      timer: 0,
+      duration: 300, // Duration the acid effect lasts (5 seconds at 60 FPS)
+      damagePerSecond: 1,
+      size: 50,
+      activeBombs: [],
+      activeAreas: []
+    };
+
+    let acidBombUpgrades = {
+      duration: 1,
+      cooldown: 1,
+      size: 1
+    };
+
+    let meteorBooster = 0;
+    let modeScoreMultiplier = 1;
+
+    const GameModes = {
+      EASY: 'easy',
+      NORMAL: 'normal',
+      HARD: 'hard',
+      HERO: 'heroic',
+      METEORSHOWEREASY: 'meteorshowereasy',
+      METEORSHOWERNORMAL: 'meteorshowernormal',
+      METEORSHOWERHARD: 'meteorshowerhard',
+      METEORSHOWERHERO: 'meteorshowerhero',
+      PLANETEASY: 'planeteasy',
+      PLANETNORMAL: 'planetnormal',
+      PLANETHARD: 'planethard',
+      PLANETHERO: 'planethero'
+    };
+
+    let currentMode = GameModes.EASY; // Start with Easy mode by default
+    let modesUnlocked = {
+      easy: true,
+      normal: false,
+      hard: false,
+      hero: false,
+      meteoreasy: false,
+      meteornormal: false,
+      meteorhard: false,
+      planeteasy: false,
+      planetnormal: false,
+      planethard: false,
+      planethero: false
+
+    };
+
+    const alienImage = new Image();
+    alienImage.src = 'icons/little_alien_ship_green.png';
+    const bossAlienImage = new Image();
+    bossAlienImage.src = 'icons/alien_boss_ship_green.png';
+
+
+    let alien = null;
+    let alienLaser = null;
+    const alienLaserSpeed = 2.2;
+    const alienLaserSize = 4;
+
+    const planet = { x: canvas.width / 2 + 200, y: canvas.height / 2 + 200, radius: 70 };
+    const gravityStrength = 0;
+
+
+    let ship = {
+      x: canvas.width / 2,
+      y: canvas.height - 50,
+      size: 20,
+      speed: 0,
+      acceleration: 0.15,
+      deceleration: 0.99,
+      maxSpeed: 5,
+      rotation: 0,
+      rotationSpeed: 2.5,
+      lasers: [],
+      velocityX: 0,
+      velocityY: 0,
+      laserLevel: 2,
+      accelerationLevel: 1,
+      rotationSpeedLevel: 1,
+      maxBulletsLevel: 1,
+      explosiveLaserLevel: 0,
+      laserCooldown: 30,
+      laserTimer: 0,
+      laserCooldownLevel: 1,
+
+    };
+
+    let boomerang = {
+      x: canvas.width / 2,
+      y: canvas.height / 2,
+      size: 10,
+      speed: 2,
+      damage: 1,
+      dx: 3,
+      dy: 3,
+      active: false
+    };
+
+    let boomerangUpgrades = {
+      speed: 1,
+      damage: 1
+    };
+
+    let homingMissile = {
+      cooldown: 300,
+      timer: 0,
+      speed: 2,
+      damage: 5,
+      activeMissiles: []
+    };
+
+    let homingMissileUpgrades = {
+      speed: 1,
+      damage: 1,
+      cooldown: 1
+    };
+
+    let freezeEffect = {
+      cooldown: 600, // Cooldown period for freeze effect (10 seconds at 60 FPS)
+      timer: 0,
+      duration: 300, // Duration the freeze effect lasts (5 seconds at 60 FPS)
+      active: false,
+      remainingDuration: 0
+    };
+
+
+    let freezeEffectUpgrades = {
+      duration: 1,
+      cooldown: 1
+    };
+
+    let aliens = [];
+    let alienLasers = [];
+
+    let damageReport = {
+      lasers: 0,
+      explosive: 0,
+      drones: 0,
+      turret: 0,
+      sonicBlast: 0,
+      bomberDrones: 0,
+      deathRay: 0,
+      acid: 0,
+      freeze: 0,
+      boomerang: 0,
+      homing: 0
+
+    };
+
+
+    let deathRay = {
+      length: 1000,
+      width: 50,
+      cooldown: 300,
+      timer: 0
+    };
+
+    let deathRayActive = false;
+
+    let deathRayUpgrades = {
+      length: 1,
+      width: 1,
+      cooldown: 1
+    };
+
+    let bomberDrones = [];
+
+    let superWeapons = {
+      missile: 0,
+      laser: 0,
+      bomb: 0
+    };
+
+    let drone = {
+      x: canvas.width / 2,
+      y: canvas.height / 2,
+      size: 10,
+      speed: 0.0001,
+      direction: Math.random() * Math.PI * 2,
+      lasers: [],
+      laserSpeed: 3,
+      laserInterval: 80, // Fire lasers every 120 frames (2 second)
+      laserTimer: 0
+    };
+
+    let turret = {
+      x: 0,
+      y: 0,
+      size: 10,
+      rotationSpeed: 2,
+      fireInterval: 120,
+      fireTimer: 0,
+      range: 400,
+      damage: 3,
+      color: 'cyan',
+      lasers: [] // Initialize the turret's lasers array
+    };
+
+    let turretUpgrades = {
+      range: 1,
+      fireRate: 1,
+      damage: 1
+    };
+
+    let sonicBlast = {
+      cooldown: 300, // Cooldown time in frames (5 seconds at 60 FPS)
+      timer: 0, // Current cooldown timer
+      range: 120, // Range of the sonic blast
+      speed: 2, // Speed of the sonic blast wave
+      damage: 1, // Damage dealt by the sonic blast
+      waves: [], // Array to store the active sonic blast waves
+      rangeLevel: 1,
+      damageLevel: 1,
+      cooldownLevel: 1
+
+    };
+
+
+
+
+    const resizeCanvas = () => {
+      canvas.width = window.innerWidth;
+      canvas.height = window.innerHeight;
+      resetShip();
+      // Scale the canvas to handle high DPI screens
+      // ctx.scale(window.devicePixelRatio, window.devicePixelRatio);
+
+      // // Reposition the ship to the center of the canvas
+      // ship.x = canvas.width / 2 / window.devicePixelRatio;
+      // ship.y = canvas.height - 50 / window.devicePixelRatio;
+    };
+    resizeCanvas();
+
+
+    // KEY CONFIG VARs
+    let coins = 10000;
+
+
+    let score = 0;
+    let asteroids = [];
+    let gameLoop;
+    let explosions = [];
+    let lives = 3;
+    let gameOver = false;
+    let invincible = false;
+    let invincibilityTimer = 0;
+    const invincibilityDuration = 220; // 3.5 seconds (60 FPS)
+    let wave = 1;
+    let waveMessageTimer = 0;
+    const waveMessageDuration = 180; // 3 seconds (60 FPS)
+    let asteroidsKilled = 0;
+    let aliensKilled = 0;
+    let drones = [];
+    const droneCost = 800;
+    let spawnCooldown = 12; // Cooldown time in seconds
+    let spawnTimer = spawnCooldown;
+    let bonusCoins = 0;
+
+    let droneUpgrades = {
+      speed: 1,
+      laserSpeed: 1,
+      laserInterval: 1
+    };
+
+
+    // Event listeners for keyboard input
+    document.addEventListener('keydown', handleKeyDown);
+    document.addEventListener('keyup', handleKeyUp);
+
+    let achievements = [];
+
+
+    // canvas.addEventListener('touchmove', (e) => {
+    //   if (isTouching) {
+    //     let touchX = e.touches[0].clientX;
+    //     let touchY = e.touches[0].clientY;
+    //     let deltaX = touchX - touchStartX;
+    //     let deltaY = touchY - touchStartY;
+
+    //     ship.rotation = Math.atan2(deltaY, deltaX) * (180 / Math.PI);
+    //     ship.speed = Math.min(Math.sqrt(deltaX * deltaX + deltaY * deltaY) / 15, ship.maxSpeed); // Changed divisor from 10 to 5 for easier control
+
+    //     touchStartX = touchX;
+    //     touchStartY = touchY;
+    //   }
+    // });
+
+    canvas.addEventListener('touchstart', (e) => {
+
+      // lower left corner to access store
+      // if (e.touches[0].clientX < canvas.width / 5 && e.touches[0].clientY > canvas.height * 4 / 5) {
+      //   pauseGameForMarketplace();
+      // }
+
+      if (e.target === canvas && e.touches.length === 2) { // Require two fingers to fire
+        ship.lasers.push({ x: ship.x, y: ship.y, rotation: ship.rotation, size: 2 });
+      }
+    });
+
+    let gameStartTime;
+    let gameEndTime;
+
+
+    // Game loop
+    function startGame() {
+      gameStartTime = Date.now();
+
+      document.getElementById('technologiesCount').style.display = 'none';
+      document.getElementById('startScreen').style.display = 'none';
+      document.getElementById('shipType').style.display = 'none';
+
+      startGamingSessionApi();
+      createAsteroids();
+      invincible = true;
+      ship.laserTimer = 0;
+      invincibilityTimer = invincibilityDuration;
+      gameLoop = setInterval(update, 1000 / 60); // 60 FPS
+      if (!toggleOff)
+        backgroundMusic.play(); // Play the background music
+      isMusicPlaying = true;
+    }
+
+    let initialSlowDown = true;
+
+    function update() {
+      ctx.clearRect(0, 0, canvas.width, canvas.height);
+      document.getElementById('leaderboard-container').style.display = 'none';
+
+      if (planetMode) {
+        drawPlanet();
+      }
+
+
+      // don't let people play with negative lives
+      if (lives < 0)
+        return;
+
+      if (ship.laserTimer > 0) {
+        ship.laserTimer--;
+      }
+
+      let angle = ship.rotation * Math.PI / 180;
+
+      if (isMobile()) {
+        keys[' '] = true;
+      }
+
+
+      if (keys['ArrowUp'] || keys['w']) {
+        if (!toggleOff) backgroundMusic.play(); // Resume the background music (if hasn't started)
+        playRandomThrusterSound();
+
+        ship.velocityX += ship.acceleration * Math.sin(angle);
+        ship.velocityY -= ship.acceleration * Math.cos(angle);
+
+        // Generate thruster particles
+        generateThrusterParticles();
+        initialSlowDown = true;
+
+      } else if (keys['ArrowDown'] || keys['s']) {
+
+        if (initialSlowDown) {
+          // Apply stronger deceleration if the ship was moving at high speed
+          ship.velocityX *= 0.75;
+          ship.velocityY *= 0.75;
+          if (Math.abs(ship.velocityX) < 2 && Math.abs(ship.velocityY) < 2) {
+            initialSlowDown = false; // Disable the stronger deceleration after initial slowdown
+          }
+        }
+        else {
+
+          // Apply strong deceleration if moving forward
+          ship.velocityX *= 0.97;
+          ship.velocityY *= 0.97;
+
+        }
+
+        applyGravity(ship);
+
+        if (Math.abs(ship.velocityX) < 0.9 && Math.abs(ship.velocityY) < 0.9) {
+          if (!toggleOff) backgroundMusic.play(); // Resume the background music (if hasn't started)
+          playRandomThrusterSound();
+
+          // Move backwards with higher initial acceleration
+          const initialBackwardAcceleration = ship.acceleration * 1.5; // Increased initial backward acceleration
+          const backwardSpeed = ship.maxSpeed; // Increased backward speed limit
+          ship.velocityX -= initialBackwardAcceleration * Math.sin(angle);
+          ship.velocityY += initialBackwardAcceleration * Math.cos(angle);
+
+          // Limit backward speed
+          // const currentSpeed = Math.sqrt(ship.velocityX * ship.velocityX + ship.velocityY * ship.velocityY);
+          // if (currentSpeed > backwardSpeed) {
+          //   ship.velocityX = (ship.velocityX / currentSpeed) * backwardSpeed;
+          //   ship.velocityY = (ship.velocityY / currentSpeed) * backwardSpeed;
+          // }
+
+          // Generate thruster particles for backward movement
+          generateThrusterParticles();
+        }
+      } else {
+        // Apply natural deceleration when no thrust key is pressed
+        ship.velocityX *= ship.deceleration;
+        ship.velocityY *= ship.deceleration;
+      }
+
+
+      // Update ship position based on velocity
+      ship.x += ship.velocityX;
+      ship.y += ship.velocityY;
+
+      // Wrap the ship around the screen edges
+      if (ship.x < 0) ship.x = canvas.width;
+      else if (ship.x > canvas.width) ship.x = 0;
+      if (ship.y < 0) ship.y = canvas.height;
+      else if (ship.y > canvas.height) ship.y = 0;
+
+      // Handle ship rotation based on key states
+      if (keys['ArrowLeft'] || keys['a']) {
+        ship.rotation -= ship.rotationSpeed;
+      }
+      if (keys['ArrowRight'] || keys['d']) {
+        ship.rotation += ship.rotationSpeed;
+      }
+
+      // Handle shooting based on key state and cooldown
+      if (keys[' '] && ship.lasers.length < (ship.maxBulletsLevel * 3) && ship.laserTimer === 0) {
+        if (!toggleOff)
+          backgroundMusic.play(); // Resume the background music (if hasn't started)
+        ship.lasers.push({ x: ship.x, y: ship.y, rotation: ship.rotation, size: ship.laserLevel + 1 });
+        ship.laserTimer = ship.laserCooldown;
+        playRandomShotSound();
+      }
+
+
+      if (activeWeaponClasses.includes('sonic')) {
+        // Update sonic blast cooldown
+        if (sonicBlast.timer > 0) {
+          sonicBlast.timer--;
+        } else {
+          activateSonicBlast();
+        }
+      }
+
+      // Update sonic blast waves
+      updateSonicBlast();
+      drawSonicBlast();
+
+      if (activeWeaponClasses.includes('deathray')) {
+        if (deathRay.timer > 0) {
+          deathRay.timer--;
+        } else {
+          activateDeathRay();
+        }
+      }
+
+      if (deathRayActive) {
+        updateDeathRay();
+      }
+
+      if (activeWeaponClasses.includes('acid')) {
+        if (acidBomb.timer > 0) {
+          acidBomb.timer--;
+        } else {
+          fireAcidBomb();
+        }
+      }
+
+
+      if (activeWeaponClasses.includes('freeze')) {
+        if (freezeEffect.timer > 0) {
+          freezeEffect.timer--;
+        } else {
+          activateFreezeEffect();
+        }
+      }
+
+      updateFreezeEffect();
+
+      updateAcidBombs();
+      updateAcidAreas();
+      drawAcidBombs();
+      drawAcidAreas();
+
+
+      drawShip();
+      drawActiveWeaponClasses();
+
+      updateBoomerang();
+      drawBoomerang();
+
+      updateLasers();
+      drawLasers();
+
+      if (activeWeaponClasses.includes('homingmissile')) {
+        if (homingMissile.timer > 0) {
+          homingMissile.timer--;
+        } else {
+          fireHomingMissile();
+        }
+      }
+
+      updateHomingMissiles();
+      drawHomingMissiles();
+
+      if (turret.bought) {
+        updateTurret();
+        updateTurretLasers();
+        drawTurretLasers();
+        drawTurret();
+      }
+
+      if (activeWeaponClasses.includes('bomberdrone')) {
+        updateBomberDrones();
+        drawBomberDrones();
+      }
+
+      updateDrones();
+      drawDrones();
+
+      updateAsteroids();
+      drawAsteroids();
+
+      if (!invincible) {
+        for (let i = 0; i < asteroids.length; i++) {
+          if (isColliding(ship, asteroids[i])) {
+            createExplosion(ship.x, ship.y);
+            resetShip();
+            lives--;
+            playShipDestroyedSound();
+            invincible = true;
+            invincibilityTimer = invincibilityDuration;
+            if (lives === 0) gameOver = true;
+          }
+        }
+      }
+
+      checkLaserCollisions(ship.lasers, true);
+
+      if (turret.bought) {
+        checkLaserCollisions(turret.lasers, false);
+      }
+
+      if (invincible) {
+        invincibilityTimer--;
+        if (invincibilityTimer <= 0) invincible = false;
+      }
+
+      updateExplosions();
+      drawExplosions();
+
+      updateBossAlien();
+      drawBossAlien();
+      updateBossAlienLaser();
+      drawBossAlienLaser();
+
+      updateAliens();
+      updateAlienLasers();
+      drawAliens();
+      drawAlienLasers();
+
+
+      spawnTimer -= 1 / 60; // Assuming 60 FPS
+
+      if (spawnTimer <= 0) {
+        wave++;
+        if (meteorMode) {
+
+          const side = Math.random() < 0.5 ? 'left' : 'right';
+          showArrow(side);
+
+        } else
+          createAsteroids();
+        spawnAliens(wave); // Spawn aliens based on the current wave
+        spawnTimer = spawnCooldown;
+
+
+      }
+
+      if (gameOver) endGame();
+      if (wave > 30) updateAchievementsAtEnd();
+
+      // Update and draw particles
+      updateParticles();
+      drawParticles();
+
+      drawEdgeOverlay();
+      drawLives();
+      drawScore();
+      if (gameOver) drawDamageReport();
+
+
+    }
+
+    function drawPlanet() {
+      ctx.beginPath();
+      ctx.arc(planet.x, planet.y, planet.radius, 0, Math.PI * 2);
+      ctx.fillStyle = 'green';
+      ctx.fill();
+      ctx.closePath();
+    }
+
+    function drawEdgeOverlay() {
+      const overlayWidth = canvas.width * 0.05;
+      const overlayHeight = canvas.height * 0.05;
+
+      ctx.fillStyle = 'rgba(0, 0, 0, 0.99)'; // Semi-transparent black color
+
+      // Top overlay
+      ctx.fillRect(0, 0, canvas.width, overlayHeight);
+      // Bottom overlay
+      ctx.fillRect(0, canvas.height - overlayHeight, canvas.width, overlayHeight);
+      // Left overlay
+      ctx.fillRect(0, 0, overlayWidth, canvas.height);
+      // Right overlay
+      ctx.fillRect(canvas.width - overlayWidth, 0, overlayWidth, canvas.height);
+    }
+
+
+    // Function to generate thruster particles
+    function generateThrusterParticles() {
+      const angle = ship.rotation * Math.PI / 180;
+      const particle = {
+        x: ship.x - Math.sin(angle) * ship.size,
+        y: ship.y + Math.cos(angle) * ship.size,
+        size: Math.random() * 3 + 1,
+        speed: Math.random() * 2 + 1,
+        direction: angle + Math.PI,
+        life: Math.random() * 30 + 20,
+        color: 'rgba(255, 165, 0, 0.8)'
+      };
+      particles.push(particle);
+    }
+
+    // Function to update particles
+    function updateParticles() {
+      for (let i = particles.length - 1; i >= 0; i--) {
+        const particle = particles[i];
+        particle.x += Math.sin(particle.direction) * particle.speed;
+        particle.y -= Math.cos(particle.direction) * particle.speed;
+        particle.life--;
+        if (particle.life <= 0) {
+          particles.splice(i, 1);
+        }
+      }
+    }
+
+    // Function to draw particles
+    function drawParticles() {
+      for (const particle of particles) {
+        ctx.fillStyle = particle.color;
+        ctx.beginPath();
+        ctx.arc(particle.x, particle.y, particle.size, 0, Math.PI * 2);
+        ctx.fill();
+      }
+    }
+
+
+
+    function isMobile() {
+      return /Mobi|Android/i.test(navigator.userAgent);
+
+    }
+
+    document.addEventListener('DOMContentLoaded', () => {
+
+      loadAchievements();
+      populateAchievements();
+      if (isMobile()) {
+        document.getElementById('joystick').style.display = 'block';
+        document.getElementById('startScreen').style.display = 'flex';
+      } else {
+        // startGame();
+      }
+    });
+
+
+    function updateSonicBlast() {
+      for (let i = 0; i < sonicBlast.waves.length; i++) {
+        const wave = sonicBlast.waves[i];
+        wave.radius += sonicBlast.speed;
+
+        for (let j = 0; j < asteroids.length; j++) {
+          const asteroid = asteroids[j];
+          if (isColliding(wave, asteroid) && !wave.hitAsteroids.includes(asteroid.id)) {
+            wave.hitAsteroids.push(asteroid.id);
+            let actualDamage = Math.min(sonicBlast.damage + damageBooster, asteroid.hitpoints);
+            asteroid.hitpoints -= actualDamage;
+            damageReport.sonicBlast += actualDamage;
+
+            if (asteroid.hitpoints <= 0) {
+              createExplosion(asteroid.x, asteroid.y, asteroid.hitpoints, asteroid.image);
+              asteroids.splice(j, 1);
+              j--;
+            }
+          }
+        }
+
+        if (wave.radius > sonicBlast.range) {
+          sonicBlast.waves.splice(i, 1);
+          i--;
+        }
+      }
+    }
+
+
+    let asteroidDifficultySpeedMultiplier = 1;
+    let levelUpXPMultiplier = 1.2;
+    let meteorMode = false;
+    let planetMode = false;
+
+    function initializeGame(mode) {
+      switch (mode) {
+        case GameModes.EASY:
+          asteroidDifficultySpeedMultiplier = 0.7;
+          levelUpXPMultiplier = 1.1;
+          break;
+        case GameModes.NORMAL:
+          asteroidDifficultySpeedMultiplier = 1;
+          levelUpXPMultiplier = 1.2;
+          modeScoreMultiplier = 1.5;
+          break;
+        case GameModes.HARD:
+          asteroidDifficultySpeedMultiplier = 1.1;
+          levelUpXPMultiplier = 1.3;
+          modeScoreMultiplier = 2;
+          break;
+        case GameModes.HERO:
+          asteroidDifficultySpeedMultiplier = 1.3;
+          levelUpXPMultiplier = 1.4;
+          modeScoreMultiplier = 2.5;
+          break;
+        case GameModes.METEORSHOWEREASY:
+          asteroidDifficultySpeedMultiplier = 3.3;
+          levelUpXPMultiplier = 1.1;
+          modeScoreMultiplier = 1.2;
+          meteorMode = true;
+          break;
+        case GameModes.METEORSHOWERNORMAL:
+          asteroidDifficultySpeedMultiplier = 3.3;
+          levelUpXPMultiplier = 1.2;
+          modeScoreMultiplier = 1.8;
+          meteorBooster = 7;
+          meteorMode = true;
+          break;
+        case GameModes.METEORSHOWERHARD:
+          asteroidDifficultySpeedMultiplier = 3.4;
+          levelUpXPMultiplier = 1.3;
+          meteorBooster = 14;
+          modeScoreMultiplier = 2.5;
+          meteorMode = true;
+          break;
+        case GameModes.METEORSHOWERHERO:
+          asteroidDifficultySpeedMultiplier = 3.5;
+          levelUpXPMultiplier = 1.4;
+          meteorBooster = 21;
+          modeScoreMultiplier = 3.3;
+          meteorMode = true;
+          break;
+        case GameModes.PLANETEASY:
+          asteroidDifficultySpeedMultiplier = 1.4;
+          levelUpXPMultiplier = 1.1;
+          gravityStrength = 60;
+          meteorBooster = 7;
+          modeScoreMultiplier = 1.6;
+          planetMode = true;
+          break;
+        case GameModes.PLANETNORMAL:
+          asteroidDifficultySpeedMultiplier = 3.3;
+          levelUpXPMultiplier = 1.2;
+          meteorBooster = 14;
+          gravityStrength = 90;
+          modeScoreMultiplier = 2.4;
+          planetMode = true;
+
+          break;
+        case GameModes.PLANETHARD:
+          asteroidDifficultySpeedMultiplier = 3.4;
+          levelUpXPMultiplier = 1.3;
+          meteorBooster = 21;
+          gravityStrength = 120;
+          planetMode = true;
+          modeScoreMultiplier = 3.4;
+          break;
+        case GameModes.PLANETHERO:
+          asteroidDifficultySpeedMultiplier = 3.5;
+          levelUpXPMultiplier = 1.4;
+          meteorBooster = 28;
+          gravityStrength = 160;
+          planetMode = true;
+          modeScoreMultiplier = 4.2;
+          break;
+
+
+
+      }
+      currentMode = mode;
+
+      startGame();
+    }
+
+    function drawAcidBombs() {
+      ctx.fillStyle = 'green';
+      for (let i = 0; i < acidBomb.activeBombs.length; i++) {
+        let bomb = acidBomb.activeBombs[i];
+        ctx.beginPath();
+        ctx.arc(bomb.x, bomb.y, 5, 0, Math.PI * 2);
+        ctx.fill();
+      }
+    }
+
+    function fireHomingMissile() {
+      if (homingMissile.timer === 0) {
+        let missile = {
+          x: ship.x,
+          y: ship.y,
+          target: findNearestAsteroid(),
+          speed: homingMissile.speed * homingMissileUpgrades.speed,
+          damage: homingMissile.damage * homingMissileUpgrades.damage
+        };
+        homingMissile.activeMissiles.push(missile);
+        homingMissile.timer = homingMissile.cooldown;
+      }
+    }
+
+    function updateHomingMissiles() {
+      for (let i = homingMissile.activeMissiles.length - 1; i >= 0; i--) {
+        let missile = homingMissile.activeMissiles[i];
+        if (missile.target) {
+          let dx = missile.target.x - missile.x;
+          let dy = missile.target.y - missile.y;
+          let distance = Math.sqrt(dx * dx + dy * dy);
+
+          if (distance < missile.target.size) {
+            createExplosion(missile.target.x, missile.target.y);
+            let index = asteroids.indexOf(missile.target);
+            let actualDamage = asteroids[index].hitpoints;
+            damageReport.homing += actualDamage;
+            increaseXP(actualDamage * 20);
+            asteroids.splice(index, 1);
+            homingMissile.activeMissiles.splice(i, 1);
+            continue;
+          }
+
+          let angle = Math.atan2(dy, dx);
+          missile.x += missile.speed * Math.cos(angle);
+          missile.y += missile.speed * Math.sin(angle);
+        } else {
+          homingMissile.activeMissiles.splice(i, 1);
+        }
+      }
+    }
+
+    function drawHomingMissiles() {
+      for (let i = 0; i < homingMissile.activeMissiles.length; i++) {
+        let missile = homingMissile.activeMissiles[i];
+        ctx.save();
+        ctx.translate(missile.x, missile.y);
+
+        // Calculate the rotation angle based on the missile's direction
+        let angle = Math.atan2(missile.dy, missile.dx);
+        ctx.rotate(angle);
+
+        // Draw the homing missile image
+        ctx.drawImage(droneImages.nanoDrone, -5, -5, 10, 10);
+        ctx.restore();
+      }
+    }
+
+    function handleLaserAlienCollision(laser, alien) {
+      createExplosion(alien.x, alien.y);
+      aliens.splice(aliens.indexOf(alien), 1);
+      ship.lasers.splice(ship.lasers.indexOf(laser), 1);
+      increaseXP(300);
+      aliensKilled++;
+      score += 300; // Adjust the score as needed
+    }
+
+
+    // Function to handle laser collisions
+    function checkLaserCollisions(lasers, isShip) {
+      for (let i = lasers.length - 1; i >= 0; i--) {
+        let laser = lasers[i];
+
+        for (let j = aliens.length - 1; j >= 0; j--) {
+          const alien = aliens[j];
+          if (isColliding(laser, alien)) {
+            handleLaserAlienCollision(laser, alien);
+            break;
+          }
+        }
+
+        if (alien && isColliding(laser, alien)) {
+
+          let damage = isShip ? ship.laserLevel : 1; // Damage based on laserLevel for ship lasers
+          let actualDamage = Math.min(damage + damageBooster, alien.hitpoints); // Ensure we don't overkill the asteroid
+          alien.hitpoints -= actualDamage;
+
+          createExplosion(alien.x, alien.y);
+
+          if (alien.hitpoints <= 0) {
+            createExplosion(alien.x, alien.y, 15);
+            alien = null; // Destroy alien
+            aliensKilled++;
+            increaseXP(30 * 20);
+            score += 1000;
+          }
+          lasers.splice(i, 1); // Remove laser
+          break;
+        }
+
+
+
+        for (let j = asteroids.length - 1; j >= 0; j--) {
+          let asteroid = asteroids[j];
+          if (isColliding(laser, asteroid)) {
+            let damage = isShip ? ship.laserLevel : 1; // Damage based on laserLevel for ship lasers
+
+            let actualDamage = Math.min(damage + damageBooster, asteroid.hitpoints); // Ensure we don't overkill the asteroid
+            asteroid.hitpoints -= actualDamage;
+
+            if (asteroid.hitpoints <= 0) {
+              if (asteroid.isLarge) {
+                createSmallerAsteroids(asteroid.x, asteroid.y, asteroid.size, asteroid.speed, 1); // Split into smaller asteroids
+              }
+              createExplosion(asteroid.x, asteroid.y, asteroid.hitpoints, asteroid.image);
+              asteroids.splice(j, 1);
+            } else {
+              // Lighten the color slightly
+              let colorValue = Math.max(40, 30 + (asteroid.hitpoints * 3)); // Adjust color value
+              asteroid.color = `rgb(${colorValue}, ${colorValue}, ${colorValue})`;
+            }
+
+            lasers.splice(i, 1);
+            score += actualDamage * 50; // Increase score based on actual damage
+            asteroidsKilled++;
+            playRandomMeteorDestroySound();
+            coins += actualDamage * 20; // Add coins based on actual damage
+            increaseXP(actualDamage * 20); // Increase XP based on actual damage
+
+            // Track damage
+            if (isShip) {
+              damageReport.lasers += actualDamage;
+
+              // Handle explosive laser effect
+              if (ship.explosiveLaserLevel > 0) {
+                createExplosion(laser.x, laser.y, 0);
+                let areaDamage = createAreaDamage(laser.x, laser.y, ship.explosiveLaserLevel * 15, ship.laserLevel); // Increase radius based on explosiveLaserLevel and damage based on laserLevel
+                damageReport.explosive += areaDamage;
+              }
+            } else {
+              damageReport.turret += actualDamage;
+            }
+
+            break;
+          }
+        }
+      }
+    }
+
+
+
+
+    // Function to buy drones
+    function buyDrone() {
+      // if (coins >= droneCost) {
+      //   coins -= droneCost;
+      let drone = {
+        x: canvas.width / 2,
+        y: canvas.height / 2,
+        size: 10,
+        damage: 1,
+        speed: 0.5 * droneUpgrades.speed,
+        direction: Math.random() * Math.PI * 2,
+        lasers: [],
+        image: droneImages.regularDrone,
+        laserSpeed: 2 * droneUpgrades.laserSpeed,
+        laserInterval: 80 / droneUpgrades.laserInterval, // Fire lasers more frequently as the interval increases
+        laserTimer: 0
+      };
+      drones.push(drone);
+      playDeployDroneSound();
+      // updateCoinsDisplay();
+      // }
+    }
+
+    function buyBomberDrone() {
+      let bomberDrone = {
+        x: canvas.width / 2,
+        y: canvas.height / 2,
+        size: 12,
+        speed: 0.5 * bomberDroneUpgrades.speed,
+        direction: Math.random() * Math.PI * 2,
+        image: droneImages.bomberDrone,
+        bombs: [],
+        bombInterval: 120,
+        bombTimer: 0
+      };
+      bomberDrones.push(bomberDrone);
+      playDeployDroneSound();
+
+    }
+
+
+    function buyTurret() {
+      if (!turret.bought) {
+        // coins -= 1000;
+        turret.bought = true;
+        turret.x = ship.x;
+        turret.y = ship.y;
+        // updateCoinsDisplay();
+      }
+    }
+
+
+    let doubleTurret = false;
+    let tripleTurret = false;
+
+    function updateTurret() {
+      let nearestAsteroid = findNearestAsteroidInRange();
+      if (nearestAsteroid) {
+        let dx = nearestAsteroid.x - turret.x;
+        let dy = nearestAsteroid.y - turret.y;
+        let angle = Math.atan2(dy, dx);
+        turret.rotation = angle;
+
+        turret.fireTimer++;
+        if (turret.fireTimer >= turret.fireInterval) {
+          turret.fireTimer = 0;
+          let laser = {
+            x: turret.x,
+            y: turret.y,
+            rotation: turret.rotation,
+            size: 2,
+            color: 'blue' // Set the turret laser color to blue
+          };
+          turret.lasers.push(laser);
+          if (doubleTurret) {
+            let laser = {
+              x: turret.x + 3,
+              y: turret.y - 1,
+              rotation: turret.rotation,
+              size: 2,
+              color: 'blue' // Set the turret laser color to blue
+            };
+            turret.lasers.push(laser);
+
+          }
+          if (tripleTurret) {
+            let laser = {
+              x: turret.x - 3,
+              y: turret.y - 1,
+              rotation: turret.rotation,
+              size: 2,
+              color: 'blue' // Set the turret laser color to blue
+            };
+            turret.lasers.push(laser);
+
+          }
+        }
+      }
+
+      turret.x = ship.x;
+      turret.y = ship.y;
+    }
+
+    function updateTurretLasers() {
+      for (let i = turret.lasers.length - 1; i >= 0; i--) {
+        let laser = turret.lasers[i];
+        laser.x += Math.cos(laser.rotation) * 2;
+        laser.y += Math.sin(laser.rotation) * 2;
+        if (laser.x < 0 || laser.x > canvas.width || laser.y < 0 || laser.y > canvas.height) {
+          turret.lasers.splice(i, 1);
+        }
+      }
+    }
+
+
+    function drawTurretLasers() {
+      // console.log(turret.lasers.length);
+
+      for (let i = 0; i < turret.lasers.length; i++) {
+        // console.log('blue');
+        let laser = turret.lasers[i];
+        ctx.fillStyle = turret.color;
+        // ctx.fillStyle = 'cyan';
+        // console.log(laser.x + " , " + laser.y);
+        ctx.fillRect(laser.x - laser.size * 2, laser.y - laser.size * 2, laser.size * 2, laser.size * 2);
+      }
+    }
+
+
+    function updateBoomerang() {
+      if (!boomerang.active) return;
+
+      boomerang.x += boomerang.dx * boomerang.speed;
+      boomerang.y += boomerang.dy * boomerang.speed;
+
+      // Calculate the rotation angle based on the boomerang's velocity
+      boomerang.angle = Math.atan2(boomerang.dy, boomerang.dx);
+
+      // Bounce off the edges of the screen
+      if (boomerang.x < 0 || boomerang.x > canvas.width) {
+        boomerang.dx = -boomerang.dx;
+      }
+      if (boomerang.y < 0 || boomerang.y > canvas.height) {
+        boomerang.dy = -boomerang.dy;
+      }
+
+      // Check collision with asteroids
+      for (let i = 0; i < asteroids.length; i++) {
+        let asteroid = asteroids[i];
+        if (isColliding(boomerang, asteroid)) {
+          let actualDamage = Math.min(boomerang.damage + damageBooster, asteroid.hitpoints);
+          asteroid.hitpoints -= actualDamage;
+          damageReport.boomerang += actualDamage;
+
+          if (asteroid.hitpoints <= 0) {
+            createExplosion(asteroid.x, asteroid.y, asteroid.hitpoints);
+            asteroids.splice(i, 1);
+            score += actualDamage * 50;
+            coins += actualDamage * 20;
+            increaseXP(actualDamage * 20);
+          }
+        }
+      }
+    }
+
+    const boomerangImage = new Image();
+    boomerangImage.src = 'icons/Boomeranggold.png';
+
+    function drawBoomerang() {
+      if (!boomerang.active) return;
+
+      // ctx.fillStyle = 'orange';
+      // ctx.beginPath();
+      // ctx.arc(boomerang.x, boomerang.y, boomerang.size, 0, Math.PI * 2);
+      // ctx.closePath();
+      // ctx.fill();
+
+      ctx.save();
+      ctx.translate(boomerang.x, boomerang.y);
+      ctx.rotate(boomerang.angle);
+      ctx.drawImage(boomerangImage, -boomerang.size / 2, -boomerang.size / 2, boomerang.size * 3, boomerang.size * 3);
+      ctx.restore();
+
+    }
+
+    function activateBoomerang() {
+      boomerang.active = true;
+      boomerang.x = canvas.width / 2;
+      boomerang.y = canvas.height / 2;
+      boomerang.dx = (Math.random() * 2.2 - 1) * boomerang.speed;
+      boomerang.dy = (Math.random() * 2.2 - 1) * boomerang.speed;
+    }
+
+    // function drawLasers() {
+    //   ctx.fillStyle = 'red';
+    //   for (let i = 0; i < ship.lasers.length; i++) {
+    //     ctx.fillRect(ship.lasers[i].x - 1, ship.lasers[i].y - 1, ship.laserLevel + 3, ship.laserLevel + 3); // Drawing lasers as small squares for better collision detection
+    //   }
+    // }
+
+    function drawTurret() {
+      ctx.save();
+      ctx.translate(turret.x, turret.y);
+      ctx.rotate(turret.rotation * Math.PI / 180);
+      ctx.fillStyle = 'cyan';
+      // ctx.arc(0, 0, 10, 0, Math.PI * 2);
+      // ctx.strokeStyle = 'cyan';
+      // ctx.stroke();
+
+      ctx.fillRect(-turret.size / 2, -turret.size / 2, turret.size + 2, turret.size);
+      ctx.restore();
+
+      ctx.beginPath();
+
+    }
+
+    function findNearestAsteroid() {
+      let nearestAsteroid = null;
+      let nearestDistance = Infinity;
+      for (let i = 0; i < asteroids.length; i++) {
+        let dx = ship.x - asteroids[i].x;
+        let dy = ship.y - asteroids[i].y;
+        let distance = Math.sqrt(dx * dx + dy * dy);
+        if (distance < nearestDistance) {
+          nearestAsteroid = asteroids[i];
+          nearestDistance = distance;
+        }
+      }
+      return nearestAsteroid;
+    }
+
+
+    function findNearestAsteroidInRange() {
+      let nearestAsteroid = null;
+      let nearestDistance = Infinity;
+      for (let i = 0; i < asteroids.length; i++) {
+        let dx = turret.x - asteroids[i].x;
+        let dy = turret.y - asteroids[i].y;
+        let distance = Math.sqrt(dx * dx + dy * dy);
+        if (distance < nearestDistance && distance <= turret.range) {
+          nearestAsteroid = asteroids[i];
+          nearestDistance = distance;
+        }
+      }
+      return nearestAsteroid;
+    }
+
+
+    function drawSonicBlast() {
+      ctx.strokeStyle = 'blue';
+      ctx.lineWidth = 1;
+      for (let i = 0; i < sonicBlast.waves.length; i++) {
+        const wave = sonicBlast.waves[i];
+        ctx.beginPath();
+        ctx.arc(wave.x, wave.y, wave.radius, 0, Math.PI * 2);
+        ctx.stroke();
+      }
+    }
+
+
+    function selectUpgrade(choice) {
+      const upgrades = window.levelUpgrades;
+      applyUpgrade(upgrades[choice - 1]);
+      document.getElementById('levelUpModal').style.display = 'none';
+
+      // Resume the game
+      gameLoop = setInterval(update, 1000 / 60); // 60 FPS
+    }
+
+
+    function upgradeDrone(attribute) {
+      const cost = 200;
+      // if (coins >= cost) {
+      //   coins -= cost;
+      droneUpgrades[attribute]++;
+
+      // Update existing drones with new upgrade levels
+      drones.forEach(drone => {
+        switch (attribute) {
+          case 'speed':
+            drone.speed = 2 * droneUpgrades.speed;
+            break;
+          case 'laserSpeed':
+            drone.laserSpeed = 5 * droneUpgrades.laserSpeed;
+            break;
+          case 'laserInterval':
+            drone.laserInterval = 120 / droneUpgrades.laserInterval;
+            break;
+        }
+      });
+      // updateCoinsDisplay();
+      // updateMarketplaceDisplay();
+
+    }
+
+    function applyGravity(object) {
+      const dx = planet.x - object.x;
+      const dy = planet.y - object.y;
+      const distance = Math.sqrt(dx * dx + dy * dy);
+      const force = gravityStrength / (distance * distance); // Inverse-square law
+
+      object.dx += force * dx / distance;
+      object.dy += force * dy / distance;
+    }
+
+    // Update all drones
+    function updateDrones() {
+      drones.forEach(drone => {
+        const dx = ship.x - drone.x;
+        const dy = ship.y - drone.y;
+        const distance = Math.sqrt(dx * dx + dy * dy);
+
+        if (distance > 250) { // If the drone is too far from the ship
+          const angleToShip = Math.atan2(dy, dx);
+          drone.direction = angleToShip; // Change direction towards the ship
+        }
+
+        drone.x += Math.cos(drone.direction) * drone.speed;
+        drone.y += Math.sin(drone.direction) * drone.speed;
+
+        if (drone.x < 0) drone.x = canvas.width;
+        else if (drone.x > canvas.width) drone.x = 0;
+        if (drone.y < 0) drone.y = canvas.height;
+        else if (drone.y > canvas.height) drone.y = 0;
+
+        for (let i = drone.lasers.length - 1; i >= 0; i--) {
+          let laser = drone.lasers[i];
+          laser.x += Math.cos(laser.direction) * drone.laserSpeed;
+          laser.y += Math.sin(laser.direction) * drone.laserSpeed;
+
+          if (laser.x < 0 || laser.x > canvas.width || laser.y < 0 || laser.y > canvas.height) {
+            drone.lasers.splice(i, 1);
+          }
+        }
+
+        drone.laserTimer++;
+        if (drone.laserTimer >= drone.laserInterval) {
+          drone.laserTimer = 0;
+          let laser = {
+            x: drone.x,
+            y: drone.y,
+            direction: Math.random() * Math.PI * 2,
+            size: 2
+          };
+          drone.lasers.push(laser);
+        }
+
+        // Track damage for drone lasers
+        drone.lasers.forEach(laser => {
+          for (let j = asteroids.length - 1; j >= 0; j--) {
+            let asteroid = asteroids[j];
+            if (isColliding(laser, asteroid)) {
+              let actualDamage = Math.min(drone.damage + damageBooster, asteroid.hitpoints);
+              asteroid.hitpoints -= actualDamage;
+              damageReport.drones += actualDamage;
+            }
+          }
+        });
+
+        checkLaserCollisions(drone.lasers, false);
+      });
+    }
+
+
+    function updateBomberDrones() {
+      bomberDrones.forEach(drone => {
+        const dx = ship.x - drone.x;
+        const dy = ship.y - drone.y;
+        const distance = Math.sqrt(dx * dx + dy * dy);
+
+        if (distance > 200) {
+          const angleToShip = Math.atan2(dy, dx);
+          const deviationAngle = (Math.random() - 0.5) * (Math.PI / 3);
+          drone.direction = angleToShip + deviationAngle;
+
+        }
+
+        drone.x += Math.cos(drone.direction) * drone.speed;
+        drone.y += Math.sin(drone.direction) * drone.speed;
+
+        if (drone.x < 0) drone.x = canvas.width;
+        else if (drone.x > canvas.width) drone.x = 0;
+        if (drone.y < 0) drone.y = canvas.height;
+        else if (drone.y > canvas.height) drone.y = 0;
+
+        drone.bombTimer++;
+        if (drone.bombTimer >= drone.bombInterval) {
+          drone.bombTimer = 0;
+          let bomb = {
+            x: drone.x,
+            y: drone.y,
+            radius: bomberDroneUpgrades.bombRadius,
+            damage: bomberDroneUpgrades.bombDamage
+          };
+          drone.bombs.push(bomb);
+          playRandomBombLaySound();
+        }
+
+        for (let i = drone.bombs.length - 1; i >= 0; i--) {
+          let bomb = drone.bombs[i];
+          for (let j = asteroids.length - 1; j >= 0; j--) {
+            let asteroid = asteroids[j];
+            let dx = bomb.x - asteroid.x;
+            let dy = bomb.y - asteroid.y;
+            let distance = Math.sqrt(dx * dx + dy * dy);
+            if (distance < bomb.radius + asteroid.size) {
+              let actualDamage = Math.min(bomb.damage + damageBooster, asteroid.hitpoints);
+              asteroid.hitpoints -= actualDamage;
+              damageReport.bomberDrones += actualDamage;
+
+              if (asteroid.hitpoints <= 0) {
+                createExplosion(asteroid.x, asteroid.y, asteroid.hitpoints, asteroid.image);
+                asteroids.splice(j, 1);
+                score += 50;
+                increaseXP(20);
+              }
+              createExplosion(bomb.x, bomb.y, 1);
+              drone.bombs.splice(i, 1);
+              break;
+            }
+          }
+          if (bomb.x < 0 || bomb.x > canvas.width || bomb.y < 0 || bomb.y > canvas.height) {
+            drone.bombs.splice(i, 1);
+          }
+        }
+      });
+    }
+
+    function drawDrones() {
+      drones.forEach(drone => {
+
+        ctx.save();
+        ctx.translate(drone.x, drone.y);
+        ctx.rotate(drone.direction);
+        ctx.drawImage(drone.image, -drone.size, -drone.size, drone.size * 2, drone.size * 2);
+        ctx.restore();
+
+        // ctx.save();
+        // ctx.translate(drone.x, drone.y);
+        // ctx.rotate(drone.direction);
+        // ctx.beginPath();
+        // ctx.moveTo(0, -drone.size);
+        // ctx.lineTo(-drone.size, drone.size);
+        // ctx.lineTo(drone.size, drone.size);
+        // ctx.closePath();
+        // ctx.fillStyle = 'cyan';
+        // ctx.fill();
+        // ctx.restore();
+
+        ctx.fillStyle = 'cyan';
+        for (let i = 0; i < drone.lasers.length; i++) {
+          let laser = drone.lasers[i];
+          ctx.fillRect(laser.x - 1, laser.y - 1, 2, 2);
+        }
+      });
+    }
+
+    function drawBomberDrones() {
+      bomberDrones.forEach(drone => {
+
+        ctx.save();
+        ctx.translate(drone.x, drone.y);
+        ctx.rotate(drone.direction);
+        ctx.drawImage(drone.image, -drone.size, -drone.size, drone.size * 2, drone.size * 2);
+        ctx.restore();
+
+        // ctx.save();
+        // ctx.translate(drone.x, drone.y);
+        // ctx.rotate(drone.direction);
+        // ctx.beginPath();
+        // ctx.moveTo(0, -drone.size);
+        // ctx.lineTo(-drone.size, drone.size);
+        // ctx.lineTo(drone.size, drone.size);
+        // ctx.closePath();
+        // ctx.fillStyle = 'magenta';
+        // ctx.fill();
+        // ctx.restore();
+
+        // Draw bombs
+        ctx.fillStyle = 'orange';
+        drone.bombs.forEach(bomb => {
+          ctx.beginPath();
+          ctx.arc(bomb.x, bomb.y, 5, 0, Math.PI * 2);
+          ctx.fill();
+        });
+      });
+    }
+
+
+
+    function drawLives() {
+      ctx.fillStyle = 'white';
+      ctx.font = '20px Press Start 2P';
+      ctx.textAlign = 'right';
+      ctx.fillText('Lives: ' + lives, canvas.width - 180, canvas.height - 30);
+    }
+
+    function drawCoins() {
+      ctx.fillStyle = 'white';
+      ctx.font = '20px Press Start 2P';
+      ctx.textAlign = 'left';
+      let coinmessage = 'Coins: ' + coins;
+      if (isMobile())
+        coinmessage = coinmessage + '    tap for store';
+      else
+        coinmessage = coinmessage + "    'b' for store";
+
+      ctx.fillText(coinmessage, 20, canvas.height - 30);
+    }
+
+    // function drawDrone() {
+    //   ctx.save();
+    //   ctx.translate(drone.x, drone.y);
+    //   ctx.rotate(drone.direction);
+    //   ctx.beginPath();
+    //   ctx.moveTo(0, -drone.size);
+    //   ctx.lineTo(-drone.size, drone.size);
+    //   ctx.lineTo(drone.size, drone.size);
+    //   ctx.closePath();
+    //   ctx.fillStyle = 'cyan';
+    //   ctx.fill();
+    //   ctx.restore();
+
+    //   // Draw drone lasers
+    //   ctx.fillStyle = 'cyan';
+    //   for (let i = 0; i < drone.lasers.length; i++) {
+    //     let laser = drone.lasers[i];
+    //     ctx.fillRect(laser.x - 1, laser.y - 1, 2, 2);
+    //   }
+    // }
+
+    function saveTimeTaken(timeTaken) {
+      localStorage.setItem('timeTaken', timeTaken);
+    }
+
+    function getTimeTaken() {
+      return localStorage.getItem('timeTaken');
+    }
+
+    function endGame() {
+      clearInterval(gameLoop);
+      backgroundMusic.pause(); // Stop the background music
+      gameEndTime = new Date();
+
+      const timeTaken = gameEndTime - gameStartTime; // Time in milliseconds
+      saveTimeTaken(timeTaken); // Save the time taken to local storage
+
+      console.log("this run: " + timeTaken);
+      score *= modeScoreMultiplier;
+
+      saveUserScore(userId, score);
+      loadLeaderboard();
+      document.getElementById('leaderboard-container').style.display = 'block';
+
+      // now telegram only
+      handleEndGameOnServer();
+
+
+      ctx.fillStyle = 'white';
+      ctx.font = '40px Arial';
+      ctx.textAlign = 'center';
+      ctx.fillText('Game Over', canvas.width / 2, canvas.height / 2);
+      ctx.font = '20px Arial';
+
+
+
+      ctx.fillText(`Wave: ${wave}`, canvas.width / 2, canvas.height / 2 + 40);
+
+
+      ctx.fillText(`Score: ${score}`, canvas.width / 2, canvas.height / 2 + 70);
+      ctx.fillText(`Asteroids Destroyed: ${asteroidsKilled}`, canvas.width / 2, canvas.height / 2 + 100);
+
+
+      // Calculate and display coins for next round
+      bonusCoins = Math.floor(score * 0.06);
+      coins += bonusCoins;
+      // ctx.fillText(`Bonus Coins for Next Round: ${bonusCoins}`, canvas.width / 2, canvas.height / 2 + 100);
+
+
+      // Show the restart button
+      restartButton.style.display = 'block';
+
+      updateAchievementsAtEnd();
+
+      // const a = new URLSearchParams(window.location.href)
+
+      // if (a && a.get('inMsgId')) {
+      //   fetch(`https://rzzuxqt0hi.execute-api.eu-central-1.amazonaws.com/Prod/api/telegram-webhook/test-score?userId=${a.get('userId')}&score=${score}&inMsgId=${a.get('inMsgId').split('#')[0]}`, {
+      //     method: 'POST'
+      //   })
+      //     .then(response => response.json())
+      //     .then(data => {
+      //       console.log('Success:', data);
+      //     })
+      //     .catch(error => {
+      //       console.error('Error:', error);
+      //     });
+      // }
+
+    }
+
+
+    function drawDamageReport() {
+      ctx.fillStyle = 'white';
+      ctx.font = '14px Arial';
+      ctx.textAlign = 'left';
+      ctx.fillText(`Damage Report:`, 20, canvas.height - 340);
+
+      const weaponDPM = {};
+      const endTime = Date.now();
+      damageReportStartTimes.lasers = gameStartTime;
+
+      Object.keys(damageReport).forEach(weapon => {
+        const activeTime = (endTime - damageReportStartTimes[weapon]) / 60000; // Time in minutes
+        weaponDPM[weapon] = activeTime > 0 ? (damageReport[weapon] / activeTime).toFixed(2) : 0;
+      });
+
+      ctx.fillText(`Lasers: ${damageReport.lasers} (DPM: ${weaponDPM.lasers})`, 20, canvas.height - 320);
+      ctx.fillText(`Explosive Lasers: ${damageReport.explosive} (DPM: ${weaponDPM.explosive})`, 20, canvas.height - 300);
+      ctx.fillText(`Turret: ${damageReport.turret} (DPM: ${weaponDPM.turret})`, 20, canvas.height - 280);
+      ctx.fillText(`Drones: ${damageReport.drones} (DPM: ${weaponDPM.drones})`, 20, canvas.height - 260);
+      ctx.fillText(`Sonic Blast: ${damageReport.sonicBlast} (DPM: ${weaponDPM.sonicBlast})`, 20, canvas.height - 240);
+      ctx.fillText(`Bomber Drones: ${damageReport.bomberDrones} (DPM: ${weaponDPM.bomberDrones})`, 20, canvas.height - 220);
+      ctx.fillText(`Death Ray: ${damageReport.deathRay} (DPM: ${weaponDPM.deathRay})`, 20, canvas.height - 200);
+      ctx.fillText(`Acid: ${damageReport.acid} (DPM: ${weaponDPM.acid})`, 20, canvas.height - 180);
+      ctx.fillText(`Boomerang: ${damageReport.boomerang} (DPM: ${weaponDPM.boomerang})`, 20, canvas.height - 160);
+      ctx.fillText(`Nano: ${damageReport.homing} (DPM: ${weaponDPM.homing})`, 20, canvas.height - 140);
+    }
+
+    function pauseGameForMarketplace() {
+      clearInterval(gameLoop);
+      marketplace.style.display = 'block';
+      backgroundMusic.pause(); // Pause the background music
+
+    }
+
+    function exitMarketplace() {
+      marketplace.style.display = 'none';
+      invincible = true;
+      invincibilityTimer = invincibilityDuration / 2;
+      updateMarketplaceDisplay(); // Update display to reflect current levels
+      gameLoop = setInterval(update, 1000 / 60); // Resume game loop
+      backgroundMusic.play(); // Resume the background music
+
+    }
+
+    function upgrade(attribute) {
+      const cost = 100;
+      console.log("updgradeing with coins");
+      if (coins >= cost) {
+        coins -= cost;
+        switch (attribute) {
+          case 'lasers':
+            ship.laserLevel++;
+            break;
+          case 'maxbullets':
+            ship.maxBulletsLevel++;
+            break;
+          case 'explosivelaser':
+            ship.explosiveLaserLevel++;
+            break;
+          case 'acceleration':
+            ship.accelerationLevel++;
+            ship.acceleration = 0.1 * ship.accelerationLevel;
+            break;
+          case 'laserCooldown':
+            ship.laserCooldownLevel++;
+            ship.maxBulletsLevel++;
+            ship.laserCooldown = Math.max(5, ship.laserCooldown - 3);
+            break;
+          case 'rotationSpeed':
+            ship.rotationSpeedLevel++;
+            ship.rotationSpeed = 2 * ship.rotationSpeedLevel;
+            break;
+          case 'turretRange':
+            turretUpgrades.range++;
+            turret.range = 200 * turretUpgrades.range;
+            break;
+          case 'turretFireRate':
+            turretUpgrades.fireRate++;
+            turret.fireInterval = 120 / turretUpgrades.fireRate;
+            break;
+          case 'turretDamage':
+            turretUpgrades.damage++;
+            turret.damage = turretUpgrades.damage + 1;
+            break;
+          case 'boomerangSpeed':
+            boomerangUpgrades.speed++;
+            boomerang.speed = 2 * boomerangUpgrades.speed;
+            break;
+          case 'boomerangDamage':
+            boomerangUpgrades.damage++;
+            boomerang.damage = boomerangUpgrades.damage;
+            break;
+
+        }
+
+        updateMarketplaceDisplay();
+        updateCoinsDisplay();
+      }
+    }
+
+
+    let fourthUpgradeUnlocked = false;
+
+    function levelUp() {
+      level++;
+      xp = 0;  // Reset XP
+      xpToNextLevel = Math.floor(xpToNextLevel * levelUpXPMultiplier); // Increase XP required for next level
+      updateXPBar();
+
+      // Generate three random upgrades
+      let upgradesToRetrieve = 3;
+      if (fourthUpgradeUnlocked)
+        upgradesToRetrieve++;
+
+      const upgrades = getRandomUpgrades(upgradesToRetrieve);
+
+      // Display the level-up modal
+      const levelUpModal = document.getElementById('levelUpModal');
+      document.getElementById('upgrade1').textContent = `1. ${upgrades[0]}`;
+      document.getElementById('upgrade2').textContent = `2. ${upgrades[1]}`;
+      document.getElementById('upgrade3').textContent = `3. ${upgrades[2]}`;
+      if (fourthUpgradeUnlocked) {
+        document.getElementById('upgrade4').style.display = `block`;
+        document.getElementById('upgrade4').textContent = `4. ${upgrades[3]}`;
+      }
+
+      levelUpModal.style.display = 'block';
+
+      // Store upgrades in a global variable for later use
+      window.levelUpgrades = upgrades;
+
+      // Pause the game
+      clearInterval(gameLoop);
+
+      invincible = true;
+      invincibilityTimer = invincibilityDuration;
+    }
+
+
+
+    function countTechnologies() {
+      let count = 4;
+
+      // These are all the achievements that have a specific weapon unlock assigned
+
+      if (Achievements.reach_wave_10.reached) count++;
+      if (Achievements.reach_wave_20.reached) count++;
+      if (Achievements.complete_normal_mode.reached) count++;
+      if (Achievements.destroy_100_asteroids.reached) count++;
+      if (Achievements.kill_5_aliens.reached) count++;
+      if (Achievements.no_lives_lost.reached) count++;
+      if (Achievements.death_ray_damage.reached) count++;
+      if (Achievements.complete_meteor_normal_mode.reached) count++;
+      if (Achievements.complete_planet_normal_mode.reached) count++;
+      if (Achievements.complete_hard_mode.reached) count++;
+      if (Achievements.complete_hero_mode.reached) count++;
+      if (Achievements.drone_damage.reached) count++;
+      if (Achievements.laser_damage.reached) count++;
+
+      return count;
+    }
+
+    let damageBooster = 0;
+
+    function getRandomUpgrades(count) {
+
+      // fourthUpgradeUnlocked = true;
+
+      // if (    Weapons.deathRay.unlocked = true;
+      const availableUpgrades = [
+        'Increase Laser Level',
+        // 'Increase Max Bullets',
+        'Decrease Laser Cooldown',
+        'Increase Rotation Speed',
+        ...(activeWeaponClasses.includes('turret') ? ['Increase Turret Range', 'Increase Turret Firerate', 'Increase Turret Damage'] : ['Activate Turret']),
+        ...(activeWeaponClasses.includes('freeze') ? ['Increase Freeze Duration', 'Decrease Freeze Cooldown'] : ['Activate Freeze Effect']),
+        ...(activeWeaponClasses.includes('bomberdrone') ? ['Increase Bomber Drone Bomb Radius', 'Increase Bomber Drone Bomb Damage'] : ['Activate Bomber Drone']),
+
+      ];
+
+      if (Achievements.laser_damage.reached)
+        availableUpgrades.push(...(activeWeaponClasses.includes('explosive') ? ['Increase Explosive Laser Level'] : ['Activate Explosive Laser']));
+
+
+
+      if (Achievements.reach_wave_10.reached)
+        availableUpgrades.push(...(activeWeaponClasses.includes('sonic') ? ['Increase Sonic Blast Range', 'Increase Sonic Blast Damage', 'Decrease Sonic Blast Cooldown'] : ['Activate Sonic Blast']));
+
+      if (Achievements.reach_wave_20.reached)
+        availableUpgrades.push(...(activeWeaponClasses.includes('boomerang') ? ['Increase Boomerang Speed', 'Increase Boomerang Damage'] : ['Activate Boomerang']));
+
+      if (Achievements.complete_normal_mode.reached)
+        availableUpgrades.push(...(activeWeaponClasses.includes('acid') ? ['Increase Acid Bomb Duration', 'Decrease Acid Bomb Cooldown', 'Increase Acid Bomb Size'] : ['Activate Acid Bomb']));
+
+      if (Achievements.destroy_100_asteroids.reached)
+        availableUpgrades.push(...(activeWeaponClasses.includes('drone') ? ['Increase Drone Firerate'] : ['Activate Drone']));
+
+      if (Achievements.kill_5_aliens.reached)
+        availableUpgrades.push(...(activeWeaponClasses.includes('deathray') ? ['Increase Death Ray Length', 'Increase Death Ray Width', 'Decrease Death Ray Cooldown'] : ['Activate Death Ray']));
+
+      if (Achievements.no_lives_lost.reached)
+        availableUpgrades.push(...(activeWeaponClasses.includes('homingmissile') ? ['Boost Nano Swarm', 'Decrease Nano Swarm Cooldown'] : ['Activate Nano Swarm']));
+
+      if (!fourthUpgradeUnlocked && Achievements.death_ray_damage.reached)
+        availableUpgrades.push('Extra Upgrade Choice');
+
+      if ((activeWeaponClasses.includes('drone') || activeWeaponClasses.includes('bomberdrone')) && Achievements.drone_damage.reached)
+        availableUpgrades.push('Drone Army');
+
+      if (Achievements.complete_meteor_normal_mode.reached && (activeWeaponClasses.includes('turret')))
+        availableUpgrades.push('Double Turret');
+
+      if (Achievements.complete_planet_normal_mode.reached && (activeWeaponClasses.includes('turret')))
+        availableUpgrades.push('Triple Turret');
+
+      if (Achievements.complete_hard_mode.reached)
+        availableUpgrades.push('Damage Booster');
+
+      if (!fourthUpgradeUnlocked && Achievements.complete_planet_hard_mode.reached)
+        availableUpgrades.push('Extra Upgrade Choice');
+
+      const upgrades = [];
+      for (let i = 0; i < count; i++) {
+        if (availableUpgrades.length === 0) break; // Exit loop if no more upgrades available
+        const randomIndex = Math.floor(Math.random() * availableUpgrades.length);
+        upgrades.push(availableUpgrades[randomIndex]);
+        availableUpgrades.splice(randomIndex, 1);
+      }
+
+      return upgrades;
+    }
+
+    function applyUpgrade(upgrade) {
+      const now = Date.now();
+
+      switch (upgrade) {
+        case 'Increase Laser Level':
+          ship.laserLevel++;
+          break;
+        case 'Decrease Laser Cooldown':
+          ship.laserCooldownLevel++;
+          ship.maxBulletsLevel++;
+          ship.laserCooldown = Math.max(5, ship.laserCooldown - 3);
+          break;
+        case 'Increase Rotation Speed':
+          ship.rotationSpeedLevel++;
+          ship.rotationSpeed = 2 * ship.rotationSpeedLevel;
+          break;
+        case 'Activate Explosive Laser':
+          activateWeaponClass('explosive');
+          damageReportStartTimes.explosive = now;
+          break;
+        case 'Increase Explosive Laser Level':
+          ship.explosiveLaserLevel++;
+          break;
+        case 'Activate Turret':
+          activateWeaponClass('turret');
+          damageReportStartTimes.turret = now;
+          break;
+        case 'Increase Turret Range':
+          turretUpgrades.range++;
+          turret.range = 200 * turretUpgrades.range;
+          break;
+        case 'Increase Turret Firerate':
+          turretUpgrades.fireRate++;
+          turret.fireInterval = 120 / turretUpgrades.fireRate;
+          break;
+        case 'Increase Turret Damage':
+          turretUpgrades.damage++;
+          turret.damage = turretUpgrades.damage;
+          break;
+        case 'Activate Drone':
+          activateWeaponClass('drone');
+          damageReportStartTimes.drones = now;
+          break;
+        case 'Increase Drone Firerate':
+          droneUpgrades.laserInterval++;
+          drones.forEach(drone => {
+            drone.laserInterval = 80 / droneUpgrades.laserInterval;
+          });
+          break;
+        case 'Activate Sonic Blast':
+          activateWeaponClass('sonic');
+          damageReportStartTimes.sonicBlast = now;
+          break;
+        case 'Increase Sonic Blast Range':
+          sonicBlast.range += 50;
+          sonicBlast.rangeLevel++;
+          break;
+        case 'Increase Sonic Blast Damage':
+          sonicBlast.damageLevel++;
+          sonicBlast.damage++;
+          break;
+        case 'Decrease Sonic Blast Cooldown':
+          sonicBlast.cooldown = Math.max(60, sonicBlast.cooldown - 30);
+          sonicBlast.cooldownLevel++;
+          break;
+        case 'Activate Bomber Drone':
+          activateWeaponClass('bomberdrone');
+          damageReportStartTimes.bomberDrones = now;
+          break;
+        case 'Increase Bomber Drone Speed':
+          bomberDroneUpgrades.speed += 0.2;
+          bomberDrones.forEach(drone => {
+            drone.speed = 0.5 * bomberDroneUpgrades.speed;
+          });
+          break;
+        case 'Increase Bomber Drone Bomb Radius':
+          bomberDroneUpgrades.bombRadius += 10;
+          bomberDroneUpgrades.bombRadiusLevel++;
+          break;
+        case 'Increase Bomber Drone Bomb Damage':
+          bomberDroneUpgrades.bombDamage++;
+          break;
+        case 'Activate Death Ray':
+          activateWeaponClass('deathray');
+          damageReportStartTimes.deathRay = now;
+          break;
+        case 'Increase Death Ray Length':
+          deathRayUpgrades.length++;
+          deathRay.length = 1000 * deathRayUpgrades.length;
+          break;
+        case 'Increase Death Ray Width':
+          deathRayUpgrades.width++;
+          deathRay.width = 50 * deathRayUpgrades.width;
+          break;
+        case 'Decrease Death Ray Cooldown':
+          deathRayUpgrades.cooldown++;
+          deathRay.cooldown = Math.max(60, 300 - 30 * deathRayUpgrades.cooldown);
+          break;
+        case 'Activate Acid Bomb':
+          activateWeaponClass('acid');
+          damageReportStartTimes.acid = now;
+          break;
+        case 'Increase Acid Bomb Duration':
+          acidBombUpgrades.duration++;
+          acidBomb.duration = 300 * acidBombUpgrades.duration;
+          break;
+        case 'Decrease Acid Bomb Cooldown':
+          acidBombUpgrades.cooldown++;
+          acidBomb.cooldown = Math.max(60, 300 - 30 * acidBombUpgrades.cooldown);
+          break;
+        case 'Increase Acid Bomb Size':
+          acidBombUpgrades.size++;
+          acidBomb.size = 20 + (20 * acidBombUpgrades.size);
+          break;
+        case 'Activate Freeze Effect':
+          activateWeaponClass('freeze');
+          damageReportStartTimes.freeze = now;
+          break;
+        case 'Increase Freeze Duration':
+          freezeEffectUpgrades.duration++;
+          freezeEffect.duration = 20 + (10 * freezeEffectUpgrades.duration);
+          break;
+        case 'Decrease Freeze Cooldown':
+          freezeEffectUpgrades.cooldown++;
+          freezeEffect.cooldown = Math.max(60, 600 - 60 * freezeEffectUpgrades.cooldown);
+          break;
+        case 'Activate Boomerang':
+          activateWeaponClass('boomerang');
+          damageReportStartTimes.boomerang = now;
+          break;
+        case 'Increase Boomerang Speed':
+          boomerangUpgrades.speed++;
+          boomerang.speed = 2 * boomerangUpgrades.speed;
+          break;
+        case 'Increase Boomerang Damage':
+          boomerangUpgrades.damage++;
+          boomerang.damage = boomerangUpgrades.damage;
+          break;
+        case 'Activate Nano Swarm':
+          activateWeaponClass('homingmissile');
+          damageReportStartTimes.homing = now;
+          break;
+        case 'Boost Nano Swarm':
+          homingMissileUpgrades.damage++;
+          homingMissileUpgrades.speed++;
+          break;
+        case 'Decrease Nano Swarm Cooldown':
+          homingMissileUpgrades.cooldown++;
+          homingMissile.cooldown = Math.max(20, 120 - 30 * homingMissileUpgrades.cooldown);
+          break;
+        case 'Double Turret':
+          doubleTurret = true;
+          break;
+        case 'Triple Turret':
+          tripleTurret = true;
+          break;
+        case 'Drone Army':
+          buyDrone();
+          buyBomberDrone();
+          break;
+        case 'Damage Booster':
+          damageBooster++;
+          break;
+        case 'Extra Choice':
+          fourthUpgradeUnlocked = true;
+      }
+    }
+
+    let damageReportStartTimes = {};
+
+    // Initialize total damage for each weapon
+    function initializeWeaponDamageTracking() {
+      const weaponClasses = ['explosive', 'turret', 'drone', 'sonic', 'bomberdrone', 'deathray', 'acid', 'freeze', 'boomerang', 'homingmissile'];
+      weaponClasses.forEach(weapon => {
+        // damageReport[weapon] = 0;
+        damageReportStartTimes[weapon] = null;
+      });
+    }
+
+    initializeWeaponDamageTracking();
+
+
+
+    function activateWeaponClass(weaponClass) {
+      // temporarily remove restrictions
+      if (!activeWeaponClasses.includes(weaponClass) && activeWeaponClasses.length < 6) {
+        activeWeaponClasses.push(weaponClass);
+        // damageReportStartTimes[weaponClass] = Date.now();
+
+        switch (weaponClass) {
+          case 'explosive':
+            ship.explosiveLaserLevel = 1;
+            break;
+          case 'turret':
+            turret.bought = true;
+            turretUpgrades.range = 1;
+            turretUpgrades.fireRate = 1;
+            turretUpgrades.damage = 1;
+            break;
+          case 'drone':
+            buyDrone();
+            break;
+          case 'bomberdrone':
+            bomberDroneUpgrades = {
+              speed: 1,
+              bombRadius: 50,
+              bombRadiusLevel: 1,
+              bombDamage: 2
+            };
+            buyBomberDrone();
+            break;
+          case 'sonic':
+            sonicBlast.range = 200;
+            sonicBlast.damage = 1;
+            sonicBlast.cooldown = 300;
+            break;
+          case 'deathray':
+            deathRay.length = 1000;
+            deathRay.width = 50;
+            deathRay.cooldown = 300;
+            break;
+          case 'homingmissile':
+            homingMissile.cooldown = 120;
+            homingMissile.timer = 0;
+            break;
+          case 'freeze':
+            freezeEffect.duration = 30;
+            freezeEffect.cooldown = 600;
+            break;
+          case 'boomerang':
+            activateBoomerang();
+            break;
+
+        }
+
+      }
+    }
+    // Update function to draw active weapon classes with cooldown indicators
+    function drawActiveWeaponClasses() {
+      const container = document.getElementById('activeWeaponClassesContainer');
+      container.innerHTML = ''; // Clear previous content
+
+      for (const weaponClass of activeWeaponClasses) {
+        const iconContainer = document.createElement('div');
+        iconContainer.classList.add('iconContainer');
+
+        const icon = document.createElement('div');
+        icon.classList.add('weaponClassIcon', `icon-${weaponClass.toLowerCase().replace(/\s+/g, '')}`);
+
+        // Create a span element to display the number of upgrades
+        const upgradeCount = document.createElement('span');
+        upgradeCount.classList.add('upgradeCount');
+        upgradeCount.textContent = getUpgradeCount(weaponClass); // Get the number of upgrades for the weapon class
+
+        // Append the icon and upgrade count to the container
+        iconContainer.appendChild(icon);
+        iconContainer.appendChild(upgradeCount);
+        container.appendChild(iconContainer);
+      }
+    }
+
+    function drawCooldownIndicator(x, y, radius, cooldown, maxCooldown) {
+      if (cooldown <= 0) return;
+
+      const startAngle = -Math.PI / 2; // Start at the top
+      const endAngle = startAngle + (2 * Math.PI * (1 - cooldown / maxCooldown));
+
+      ctx.save();
+      ctx.strokeStyle = 'rgba(255, 255, 255, 0.8)';
+      ctx.lineWidth = 3;
+      ctx.beginPath();
+      ctx.arc(x, y, radius, startAngle, endAngle);
+      ctx.stroke();
+      ctx.restore();
+    }
+
+
+
+    function getUpgradeCount(weaponClass) {
+      switch (weaponClass) {
+        case 'explosive':
+          return ship.explosiveLaserLevel;
+        case 'turret':
+          return turretUpgrades.range + turretUpgrades.fireRate + turretUpgrades.damage - 2;
+        case 'drone':
+          return droneUpgrades.laserInterval; // Assuming this is the main upgrade for drones
+        case 'sonic':
+          return sonicBlast.rangeLevel + sonicBlast.damageLevel + sonicBlast.cooldownLevel - 2; // Example calculation
+        case 'bomberdrone':
+          return bomberDroneUpgrades.speed + bomberDroneUpgrades.bombRadiusLevel + bomberDroneUpgrades.bombDamage - 3;
+        case 'deathray':
+          return deathRayUpgrades.length + deathRayUpgrades.width + deathRayUpgrades.cooldown - 2;
+        case 'acid':
+          return acidBombUpgrades.duration + acidBombUpgrades.cooldown + acidBombUpgrades.size - 2;
+        case 'freeze':
+          return freezeEffectUpgrades.duration + freezeEffectUpgrades.cooldown - 1;
+        case 'boomerang':
+          return boomerangUpgrades.speed + boomerangUpgrades.damage - 1;
+        case 'homingmissile':
+          return homingMissileUpgrades.speed + homingMissileUpgrades.damage + homingMissileUpgrades.cooldown - 2;
+
+        default:
+          return 0;
+      }
+    }
+
+
+
+    function updateCoinsDisplay() {
+      coinsDisplay.textContent = coins;
+    }
+
+
+    // Draw lasers
+    function drawLasers() {
+      ctx.fillStyle = 'red';
+      for (let i = 0; i < ship.lasers.length; i++) {
+        ctx.fillRect(ship.lasers[i].x - 1, ship.lasers[i].y - 1, ship.laserLevel + 3, ship.laserLevel + 3); // Drawing lasers as small squares for better collision detection
+      }
+    }
+
+    // Update lasers
+    function updateLasers() {
+      for (let i = 0; i < ship.lasers.length; i++) {
+        let laser = ship.lasers[i];
+        laser.x += 10 * Math.sin(laser.rotation * Math.PI / 180);
+        laser.y -= 10 * Math.cos(laser.rotation * Math.PI / 180);
+
+        // Remove lasers that are off-screen
+        if (laser.x < 0 || laser.x > canvas.width || laser.y < 0 || laser.y > canvas.height) {
+          ship.lasers.splice(i, 1);
+          i--;
+        }
+      }
+    }
+
+    function isColliding(obj1, obj2) {
+      if (obj1.radius) {
+        // Circular collision detection for sonic blast wave
+        let dx = obj1.x - obj2.x;
+        let dy = obj1.y - obj2.y;
+        let distance = Math.sqrt(dx * dx + dy * dy);
+        return distance < obj1.radius + obj2.size;
+      } else {
+        // Original collision detection
+        let dx = obj1.x - obj2.x;
+        let dy = obj1.y - obj2.y;
+        let distance = Math.sqrt(dx * dx + dy * dy);
+        return distance < (obj1.size || 1) + obj2.size;
+      }
+    }
+
+
+    function drawPixelatedExplosion(x, y, size) {
+      const canvas = document.createElement('canvas');
+      // const ctx = canvas.getContext('2d');
+      const pixelSize = 4; // Adjust pixel size to your preference
+
+      canvas.width = size;
+      canvas.height = size;
+
+      // Draw explosion on the off-screen canvas
+      ctx.fillStyle = 'orange';
+      ctx.beginPath();
+      ctx.arc(size / 2, size / 2, size / 2, 0, Math.PI * 2);
+      ctx.fill();
+
+      // Get the image data
+      const imageData = ctx.getImageData(0, 0, size, size);
+
+      // Create a new canvas for pixelated effect
+      const pixelCanvas = document.createElement('canvas');
+      const pixelCtx = pixelCanvas.getContext('2d');
+
+      pixelCanvas.width = size;
+      pixelCanvas.height = size;
+
+      // Draw pixelated effect
+      for (let y = 0; y < size; y += pixelSize) {
+        for (let x = 0; x < size; x += pixelSize) {
+          const pixelIndex = (y * size + x) * 4;
+          const r = imageData.data[pixelIndex];
+          const g = imageData.data[pixelIndex + 1];
+          const b = imageData.data[pixelIndex + 2];
+          const a = imageData.data[pixelIndex + 3];
+
+          pixelCtx.fillStyle = `rgba(${r},${g},${b},${a / 255})`;
+          pixelCtx.fillRect(x, y, pixelSize, pixelSize);
+        }
+      }
+
+      // Draw the pixelated explosion on the main canvas
+      ctx.drawImage(pixelCanvas, 0, 0);
+
+      // Draw the pixelated canvas onto the game canvas
+      ctx.drawImage(canvas, x - size / 2, y - size / 2);
+    }
+
+    // Usage
+    // drawPixelatedExplosion(100, 100, 64);
+
+
+    function drawScore() {
+      ctx.fillStyle = 'white';
+      ctx.font = '20px Arial';
+      ctx.textAlign = 'left';
+      ctx.fillText(`Wave: ${wave}`, canvas.width - 120, canvas.height - 30);
+
+      if (!isMobile())
+        ctx.fillText("\'m\' to toggle music \'n\' sound \'v\' volume  'p\' pause 'i\' info", 20, canvas.height - 30);
+
+    }
+
+
+
+    // Draw wave message
+    function drawWaveMessage() {
+      ctx.fillStyle = 'white';
+      ctx.font = '40px Arial';
+      ctx.textAlign = 'center';
+      ctx.fillText('Wave ' + wave, canvas.width / 2, canvas.height / 2);
+    }
+
+    let chanceForSmallAsteroid = 3;
+    let chanceForVerySmallAsteroid = 1;
+    let chanceForHardenedAsteroid = 5;
+    let chanceForVeryHardenedAsteroid = 2; // Example chance for very hardened asteroid
+    let chanceForMegaHardenedAsteroid = 1; // Example chance for mega hardened asteroid
+
+    function createSmallerAsteroids(x, y, size, speed, hitpoints) {
+      const baseAngles = [0, Math.PI / 2, Math.PI, (3 * Math.PI) / 2];
+      const speedMultiplier = 0.6; // Decrease speed for smaller asteroids
+      const newSize = size / 2; // New size for smaller asteroids
+
+      for (let i = 0; i < 3; i++) {
+        const angleVariation = (Math.random() - 0.5) * 0.7; // Random variation between -0.1 and 0.1 radians
+        const angle = baseAngles[i] + angleVariation;
+
+        let asteroid = {
+          x: x,
+          y: y,
+          size: newSize,
+          speed: speed * speedMultiplier,
+          dx: Math.cos(angle) * speed * speedMultiplier,
+          dy: Math.sin(angle) * speed * speedMultiplier,
+          hitpoints: hitpoints,
+          color: 'gray'
+        };
+        asteroids.push(asteroid);
+      }
+    }
+
+    const asteroidImages = [];
+
+    // preloadAsteroidImages();
+
+    // function preloadAsteroidImages() {
+    //   const imagePaths = [
+    //     'roids/8bitroid_2657.png',
+    //     'roids/8bitroid_3590.png',
+    //     'roids/8bitroid_4692.png',
+    //     'roids/8bitroid_5715.png',
+    //     'roids/8bitroid_6560.png',
+    //     'roids/8bitroid_7406.png',
+    //     'roids/8bitroid_8170.png',
+    //     'roids/8bitroid_8775.png',
+    //     'roids/8bitroid_8824.png',
+    //     'roids/8bitroid_8892.png',
+    //     'roids/8bitroid_9074.png',
+    //     'roids/8bitroid_9292.png',
+    //     'roids/8bitroid_9449.png',
+    //     'roids/8bitroid_9460.png',
+
+    //   ];
+
+    //   imagePaths.forEach(path => {
+    //     const image = new Image();
+    //     image.src = path;
+    //     asteroidImages.push(image);
+    //   });
+    // }
+
+
+    const droneImages = {
+      regularDrone: 'icons/laserdrone.png',
+      bomberDrone: 'icons/bomberdrone.png',
+      nanoDrone: 'icons/nanodrone.png',
+    };
+
+    function preloadDroneImages() {
+      for (const droneType in droneImages) {
+        const image = new Image();
+        image.src = droneImages[droneType];
+        droneImages[droneType] = image;
+      }
+    }
+
+    // Call the preloadDroneImages function before starting the game
+    preloadDroneImages();
+
+    function showArrow(side) {
+      const leftArrow = document.getElementById('leftArrow');
+      const rightArrow = document.getElementById('rightArrow');
+
+      if (side === 'left') {
+        leftArrow.style.display = 'block';
+        rightArrow.style.display = 'none';
+      } else {
+        leftArrow.style.display = 'none';
+        rightArrow.style.display = 'block';
+      }
+
+      setTimeout(() => {
+        leftArrow.style.display = 'none';
+        rightArrow.style.display = 'none';
+        createAsteroids(side);
+      }, 700);
+    }
+
+    function createAsteroids(side) {
+
+      const asteroidImages = [
+        // 'roids/8bitroid_2657.png',
+        // 'roids/8bitroid_3590.png',
+        // 'roids/8bitroid_4692.png',
+        // 'roids/8bitroid_5715.png',
+        // 'roids/8bitroid_6560.png',
+        // 'roids/8bitroid_7406.png',
+        // 'roids/8bitroid_8170.png',
+        // 'roids/8bitroid_8775.png',
+        // 'roids/8bitroid_8824.png',
+        // 'roids/8bitroid_8892.png',
+        'roids/8bitroid_9074.png',
+        'roids/8bitroid_9292.png',
+        'roids/8bitroid_9449.png',
+        'roids/8bitroid_9460.png',
+
+        // Add more asteroid image paths as needed
+      ];
+
+
+      let numberOfAsteroids = 10 + (wave - 1) * 1.8 + meteorBooster;
+      if (meteorMode) {
+        numberOfAsteroids += 35;
+      }
+
+
+
+      for (let i = 0; i < numberOfAsteroids; i++) {
+        let isLargeAsteroid = Math.random() < 0.1; // 10% chance for a large asteroid
+        let isSmallAsteroid = Math.random() * 100 < chanceForSmallAsteroid;
+        let isVerySmallAsteroid = Math.random() * 100 < chanceForVerySmallAsteroid;
+        let isHardenedAsteroid = Math.random() * 100 < chanceForHardenedAsteroid;
+        let isVeryHardenedAsteroid = Math.random() * 100 < chanceForVeryHardenedAsteroid;
+        let isMegaHardenedAsteroid = Math.random() * 100 < chanceForMegaHardenedAsteroid;
+        let dx = 1;
+        let dy = 1;
+        let asteroidSize = isLargeAsteroid ? 40 : isSmallAsteroid ? 10 : 20;
+        let asteroidSpeedMultiplier = isSmallAsteroid ? 0.3 : isLargeAsteroid ? 0.05 : 0.1;
+
+        const randomIndex = Math.floor(Math.random() * asteroidImages.length);
+        const asteroidImage = asteroidImages[randomIndex];
+
+        if (isVerySmallAsteroid) {
+          asteroidSize = 5;
+          asteroidSpeedMultiplier = 0.5;
+        }
+
+
+
+        let x, y;
+        let spawnArea = Math.random();
+        console.log
+        if (!meteorMode) {
+          if (spawnArea < 0.25) {
+            // Top edge
+            x = Math.random() * canvas.width;
+            y = Math.random() * (canvas.height * 0.1);
+          } else if (spawnArea < 0.5) {
+            // Right edge
+            x = canvas.width * 0.9 + Math.random() * (canvas.width * 0.1);
+            y = Math.random() * canvas.height;
+          } else if (spawnArea < 0.75) {
+            // Bottom edge
+            x = Math.random() * canvas.width;
+            y = canvas.height * 0.9 + Math.random() * (canvas.height * 0.1);
+          } else {
+            // Left edge
+            x = Math.random() * (canvas.width * 0.1);
+            y = Math.random() * canvas.height;
+          }
+        } else {
+          x = side === 'left' ? 0 : canvas.width;
+          y = Math.random() * canvas.height;
+          dx = side === 'left' ? Math.random() * 2 : -Math.random() * 2;
+          dy = (Math.random() * 2 - 1);
+
+        }
+
+        let hitpoints;
+        let color;
+
+        if (isLargeAsteroid) {
+          hitpoints = wave; // Higher hit points for larger asteroids
+          color = 'darkgray';
+        } else if (isMegaHardenedAsteroid) {
+          hitpoints = 10 + wave;
+          color = '#301934'; // Very dark purple for mega hardened asteroids
+        } else if (isVeryHardenedAsteroid) {
+          hitpoints = 15;
+          color = '#0A1414'; // Very dark green color for very hardened asteroids
+        } else if (isHardenedAsteroid) {
+          hitpoints = Math.floor(Math.random() * 5) + 3; // Random hitpoints between 5 and 8
+          color = '#172727'; // Dark green color for hardened asteroids
+        } else {
+          hitpoints = 1;
+          color = 'gray';
+        }
+
+        let asteroid = {
+          id: Date.now() + Math.random(), // Generate a unique ID for each asteroid
+          x: x,
+          y: y,
+          size: asteroidSize,
+          speed: 2 * Math.pow(1.02, wave - 1) * asteroidDifficultySpeedMultiplier,
+          dx: dx * (Math.random() * 2 - 1) * asteroidSpeedMultiplier * Math.pow(1.02, wave - 1) * asteroidDifficultySpeedMultiplier,
+          dy: dy * (Math.random() * 2 - 1) * asteroidSpeedMultiplier * Math.pow(1.02, wave - 1) * asteroidDifficultySpeedMultiplier,
+          hitpoints: hitpoints,
+          color: color,
+          isLarge: isLargeAsteroid,
+          image: asteroidImage
+        };
+
+        asteroids.push(asteroid);
+      }
+
+      chanceForSmallAsteroid += 0.5;
+      chanceForVerySmallAsteroid += 0.1;
+      chanceForHardenedAsteroid += 0.5;
+      chanceForVeryHardenedAsteroid += 0.2; // Increase the chance for very hardened asteroids
+      chanceForMegaHardenedAsteroid += 0.1; // Increase the chance for mega hardened asteroids
+
+      // Trigger the asteroid cluster every few waves (e.g., every 5 waves)
+      if (wave % 3 === 0) {
+        createAsteroidCluster();
+      }
+
+      if (wave % 10 === 0 && !alien) {
+        alien = {
+          x: 20,
+          y: 50,
+          size: 50,
+          speed: 1,
+          direction: Math.PI / 2,
+          shootTimer: 0,
+          hitpoints: 15,
+          shootInterval: 120 // Adjust the shooting interval as desired
+        };
+      }
+
+    }
+
+
+    function createAsteroidCluster() {
+      const clusterSize = 10; // Number of asteroids in the cluster
+      const clusterSpeed = 1.4 * Math.pow(1.02, wave - 1); // Base speed for the cluster
+      const speedVariation = 0.01; // Speed variation percentage (1%)
+
+      // Determine the starting corner (top-left, top-right, bottom-left, bottom-right)
+      const corners = [
+        { x: 0, y: 0 },
+        { x: canvas.width, y: 0 },
+        { x: 0, y: canvas.height },
+        { x: canvas.width, y: canvas.height }
+      ];
+      const startCorner = corners[Math.floor(Math.random() * corners.length)];
+
+      // Determine the target corner (opposite of the starting corner)
+      const targetCorner = {
+        x: canvas.width - startCorner.x,
+        y: canvas.height - startCorner.y
+      };
+
+      for (let i = 0; i < clusterSize; i++) {
+        // Calculate a random variation in speed
+        const speedMultiplier = 1 + (Math.random() * 2 - 1) * speedVariation;
+
+        // Create the asteroid with slightly varied speed
+        let asteroid = {
+          x: startCorner.x,
+          y: startCorner.y,
+          size: 20,
+          speed: clusterSpeed * speedMultiplier,
+          dx: (targetCorner.x - startCorner.x) / canvas.width * clusterSpeed * speedMultiplier,
+          dy: (targetCorner.y - startCorner.y) / canvas.height * clusterSpeed * speedMultiplier,
+          hitpoints: 5, // Hit points for larger asteroids
+          color: 'gray'
+        };
+
+        asteroids.push(asteroid);
+      }
+    }
+
+    // Update asteroids
+    function updateAsteroids() {
+      if (!freezeEffect.active) {
+        for (let i = 0; i < asteroids.length; i++) {
+          applyGravity(asteroids[i]);
+
+          asteroids[i].x += asteroids[i].dx * asteroids[i].speed;
+          asteroids[i].y += asteroids[i].dy * asteroids[i].speed;
+
+          if (!meteorMode) {
+            // Wrap asteroids around the screen
+            if (asteroids[i].x < 0) {
+              asteroids[i].x = canvas.width;
+            } else if (asteroids[i].x > canvas.width) {
+              asteroids[i].x = 0;
+            }
+            if (asteroids[i].y < 0) {
+              asteroids[i].y = canvas.height;
+            } else if (asteroids[i].y > canvas.height) {
+              asteroids[i].y = 0;
+            }
+          } else {
+
+            if (
+              asteroids[i].x < 0 ||
+              asteroids[i].x > canvas.width ||
+              asteroids[i].y < 0 ||
+              asteroids[i].y > canvas.height
+            ) {
+              asteroids.splice(i, 1);
+              i--;
+            }
+
+          }
+
+        }
+      }
+    }
+
+    function spawnAliens(wave) {
+      const aliensToSpawn = getAliensToSpawn(wave);
+      console.log(aliensToSpawn);
+      const corners = [
+        { x: 0, y: 0 }, // Top-left corner
+        { x: canvas.width, y: 0 }, // Top-right corner
+        { x: 0, y: canvas.height }, // Bottom-left corner
+        { x: canvas.width, y: canvas.height } // Bottom-right corner
+      ];
+
+      for (let i = 0; i < aliensToSpawn; i++) {
+        const cornerIndex = i % corners.length;
+        const { x, y } = corners[cornerIndex];
+
+        let newAlien = {
+          x: x,
+          y: y,
+          size: 30,
+          speed: 0.5,
+          direction: Math.random() * Math.PI * 2,
+          shootTimer: 0,
+          hitpoints: 1,
+          shootInterval: 150 // Adjust this value as needed
+        };
+
+        aliens.push(newAlien);
+      }
+    }
+
+    function getAliensToSpawn(wave) {
+      let booster = 0;
+      if (currentMode == GameModes.NORMAL)
+        booster++;
+      else if (currentMode == GameModes.HARD)
+        booster += 2;
+      else if (currentMode == GameModes.HERO)
+        booster += 3;
+
+      if (wave > 50) return (parseInt(wave / 10)) + booster;
+      if (wave == 50) return 4 + booster;
+      if (wave == 45) return 4 + booster;
+      if (wave == 40) return 3 + booster;
+      if (wave == 35) return 3 + booster;
+      if (wave == 30) return 1 + booster;
+      if (wave == 25) return 2 + booster;
+      if (wave == 15) return 1 + booster;
+      if (wave == 10) return booster;
+      if (wave == 5) return booster;
+      // if (wave > 0) return 4;
+      return 0;
+    }
+
+
+    function updateAliens() {
+      if (!freezeEffect.active) {
+        aliens.forEach(alien => {
+          const dx = ship.x - alien.x;
+          const dy = ship.y - alien.y;
+          const angle = Math.atan2(dy, dx);
+
+          alien.x += Math.cos(angle) * alien.speed;
+          alien.y += Math.sin(angle) * alien.speed;
+
+          alien.shootTimer++;
+          if (alien.shootTimer >= alien.shootInterval) {
+            alien.shootTimer = 0;
+            shootAlienLaser(alien);
+          }
+
+          // Wrap the alien around the screen edges
+          if (alien.x < 0) alien.x = canvas.width;
+          else if (alien.x > canvas.width) alien.x = 0;
+          if (alien.y < 0) alien.y = canvas.height;
+          else if (alien.y > canvas.height) alien.y = 0;
+        });
+      }
+    }
+
+    function drawAliens() {
+      aliens.forEach(alien => {
+        ctx.save();
+        ctx.translate(alien.x, alien.y);
+        ctx.drawImage(alienImage, -alien.size / 2, -alien.size / 2, alien.size, alien.size);
+        ctx.restore();
+      });
+    }
+
+    function drawAliens() {
+      aliens.forEach(alien => {
+        ctx.save();
+        ctx.translate(alien.x, alien.y);
+        ctx.drawImage(alienImage, -alien.size / 2, -alien.size / 2, alien.size, alien.size);
+        ctx.restore();
+      });
+    }
+
+    function shootAlienLaser(alien) {
+      const dx = ship.x - alien.x;
+      const dy = ship.y - alien.y;
+      const angle = Math.atan2(dy, dx);
+
+      alienLasers.push({
+        x: alien.x,
+        y: alien.y,
+        dx: Math.cos(angle) * alienLaserSpeed,
+        dy: Math.sin(angle) * alienLaserSpeed
+      });
+    }
+
+    function updateAlienLasers() {
+
+      for (let i = alienLasers.length - 1; i >= 0; i--) {
+        const laser = alienLasers[i];
+        laser.x += laser.dx;
+        laser.y += laser.dy;
+
+        if (!invincible && isColliding(laser, ship)) {
+
+          createExplosion(ship.x, ship.y);
+          resetShip();
+          lives--;
+          playShipDestroyedSound();
+          invincible = true;
+          invincibilityTimer = invincibilityDuration;
+          if (lives === 0) gameOver = true;
+          return;
+        }
+
+
+        // Remove the laser if it goes off-screen
+        if (laser.x < 0 || laser.x > canvas.width || laser.y < 0 || laser.y > canvas.height) {
+          alienLasers.splice(i, 1);
+        }
+      }
+    }
+
+    function drawAlienLasers() {
+      alienLasers.forEach(laser => {
+        ctx.fillStyle = 'purple';
+        ctx.beginPath();
+        ctx.arc(laser.x, laser.y, alienLaserSize, 0, Math.PI * 2);
+        ctx.fill();
+      });
+    }
+
+
+    function shootAlienLaser(alien) {
+      const dx = ship.x - alien.x;
+      const dy = ship.y - alien.y;
+      const angle = Math.atan2(dy, dx);
+
+      alienLasers.push({
+        x: alien.x,
+        y: alien.y,
+        dx: Math.cos(angle) * alienLaserSpeed,
+        dy: Math.sin(angle) * alienLaserSpeed
+      });
+    }
+
+
+    function drawAlienLasers() {
+      alienLasers.forEach(laser => {
+        ctx.fillStyle = 'purple';
+        ctx.beginPath();
+        ctx.arc(laser.x, laser.y, alienLaserSize, 0, Math.PI * 2);
+        ctx.fill();
+      });
+    }
+
+    function updateBossAlien() {
+      if (!alien) return;
+      if (!freezeEffect.active) {
+
+        // Calculate direction towards the ship
+        const dx = ship.x - alien.x;
+        const dy = ship.y - alien.y;
+        const angle = Math.atan2(dy, dx);
+
+        // Update alien's position based on the new direction
+        alien.x += Math.cos(angle) * alien.speed;
+        alien.y += Math.sin(angle) * alien.speed;
+
+        // Update alien's shooting timer
+        alien.shootTimer++;
+        if (alien.shootTimer >= alien.shootInterval) {
+          alien.shootTimer = 0;
+          shootBossAlienLaser();
+        }
+
+        // Wrap the alien around the screen edges
+        if (alien.x < 0) alien.x = canvas.width;
+        else if (alien.x > canvas.width) alien.x = 0;
+        if (alien.y < 0) alien.y = canvas.height;
+        else if (alien.y > canvas.height) alien.y = 0;
+      }
+    }
+
+    function drawBossAlien() {
+      if (!alien) return;
+      // console.log("drawing alien");
+      ctx.save();
+      ctx.translate(alien.x, alien.y);
+      ctx.drawImage(bossAlienImage, -alien.size / 2, -alien.size / 2, alien.size, alien.size);
+      ctx.restore();
+    }
+
+    function shootBossAlienLaser() {
+      if (!alien) return;
+      // console.log("shooting laser");
+      const dx = ship.x - alien.x;
+      const dy = ship.y - alien.y;
+      const angle = Math.atan2(dy, dx);
+
+      alienLaser = {
+        x: alien.x,
+        y: alien.y,
+        dx: Math.cos(angle) * alienLaserSpeed,
+        dy: Math.sin(angle) * alienLaserSpeed
+      };
+    }
+
+    function updateBossAlienLaser() {
+      if (!alienLaser) return;
+
+      alienLaser.x += alienLaser.dx;
+      alienLaser.y += alienLaser.dy;
+
+      if (!invincible && isColliding(alienLaser, ship)) {
+        alienLaser = null;
+        createExplosion(ship.x, ship.y);
+        resetShip();
+        lives--;
+        playShipDestroyedSound();
+        invincible = true;
+        invincibilityTimer = invincibilityDuration;
+        if (lives === 0) gameOver = true;
+        return;
+      }
+
+
+      // Remove the laser if it goes off-screen
+      if (
+        alienLaser.x < 0 ||
+        alienLaser.x > canvas.width ||
+        alienLaser.y < 0 ||
+        alienLaser.y > canvas.height
+      ) {
+        alienLaser = null;
+      }
+    }
+
+    function drawBossAlienLaser() {
+      if (!alienLaser) return;
+
+      ctx.fillStyle = 'red';
+      ctx.beginPath();
+      ctx.arc(alienLaser.x, alienLaser.y, 6, 0, Math.PI * 2);
+      ctx.fill();
+    }
+
+
+    // function drawAsteroids() {
+    //   for (let i = 0; i < asteroids.length; i++) {
+    //     ctx.fillStyle = asteroids[i].color;
+    //     ctx.beginPath();
+    //     ctx.arc(asteroids[i].x, asteroids[i].y, asteroids[i].size, 0, Math.PI * 2);
+    //     ctx.closePath();
+    //     ctx.fill();
+    //     // const asteroidImage = new Image();
+    //     // asteroidImage.src = asteroids[i].image;
+    //     // asteroidImage.src = "roids/8bitroid_2657.png";
+    //     // console.log(asteroidImage.src);
+    //     // if (asteroids[i].image == undefined || asteroids[i].image.length < 5)
+    //     //   asteroidImage.src = "roids/8bitroid_2657.png";
+    //     // else
+    //     //   asteroidImage.src = asteroids[i].image;
+    //     // ctx.save();
+    //     // ctx.translate(asteroids[i].x, asteroids[i].y);
+    //     // ctx.drawImage(asteroidImage, -asteroids[i].size, -asteroids[i].size, asteroids[i].size * 2, asteroids[i].size * 2);
+    //     // ctx.restore();
+    //   }
+    // }
+
+    // makes ship invisible
+    function drawAsteroids() {
+      // ctx.clearRect(0, 0, canvas.width, canvas.height);
+      for (let i = 0; i < asteroids.length; i++) {
+        ctx.strokeStyle = asteroids[i].color;
+        ctx.lineWidth = asteroids[i].hitpoints + 1; // Set the line width to the asteroid's hitpoints
+        ctx.beginPath();
+        ctx.arc(asteroids[i].x, asteroids[i].y, asteroids[i].size, 0, Math.PI * 2);
+        ctx.closePath();
+        ctx.stroke(); // Draw only the outline
+      }
+    }
+
+
+
+
+    // Function to create area damage
+    function createAreaDamage(x, y, radius, damage = 1) {
+      let totalDamage = 0;
+      for (let i = asteroids.length - 1; i >= 0; i--) {
+        let asteroid = asteroids[i];
+        let dx = asteroid.x - x;
+        let dy = asteroid.y - y;
+        let distance = Math.sqrt(dx * dx + dy * dy);
+        if (distance < radius) {
+          let actualDamage = Math.min(damage + damageBooster, asteroid.hitpoints);
+          asteroid.hitpoints -= actualDamage;
+          totalDamage += actualDamage;
+
+          if (asteroid.hitpoints <= 0) {
+            createExplosion(asteroid.x, asteroid.y, asteroid.hitpoints, asteroid.image);
+            asteroids.splice(i, 1);
+          }
+
+          coins += actualDamage * 15;
+          increaseXP(actualDamage * 15);
+          score += actualDamage * 50;
+        }
+      }
+      return totalDamage;
+    }
+
+
+    function increaseXP(amount) {
+      xp += amount;
+      document.getElementById('xpBarContainer').style.display = 'block';
+
+      updateXPBar();
+      if (xp >= xpToNextLevel) {
+        levelUp();
+      }
+    }
+
+    function updateXPBar() {
+      const xpBar = document.getElementById('xpBar');
+      const xpPercentage = (xp / xpToNextLevel) * 100;
+      xpBar.style.width = xpPercentage + '%';
+    }
+
+
+    function createExplosion(x, y, hitpoints = 1, asteroidImage = "") {
+      const baseSize = 15; // Base size for explosions
+      const sizeReductionFactor = 1.5; // Size reduction per hitpoint
+
+
+      const randomSize = Math.max(5, baseSize - hitpoints * sizeReductionFactor);
+      const randomAlphaDecay = Math.random() * 0.01 + 0.005; // Random alpha decay between 0.005 and 0.015
+      const canvas = document.createElement('canvas');
+
+      if (asteroidImage && asteroidImage.length > 5 && false) {
+
+        const ctx = canvas.getContext('2d');
+        canvas.width = baseSize;
+        canvas.height = baseSize;
+        ctx.drawImage(asteroidImage, 0, 0, baseSize, baseSize);
+        const imageData = ctx.getImageData(0, 0, baseSize, baseSize);
+        const pixels = imageData.data;
+
+        // Create explosion particles using the extracted pixels
+        for (let i = 0; i < pixels.length; i += 4) {
+          const r = pixels[i];
+          const g = pixels[i + 1];
+          const b = pixels[i + 2];
+          const a = pixels[i + 3];
+
+          if (a > 0) {
+            const particle = {
+              x: x + (i / 4) % size - size / 2,
+              y: y + Math.floor((i / 4) / size) - size / 2,
+              color: `rgba(${r}, ${g}, ${b}, ${a})`,
+              size: Math.random() * 3 + 1,
+              speed: Math.random() * 3 + 1,
+              direction: Math.random() * Math.PI * 2
+            };
+            explosions.push(particle);
+          }
+        }
+      }
+
+
+
+      let randomColor;
+      if (hitpoints > 7) {
+        randomColor = getRandomPurpleShade();
+      } else if (hitpoints > 1) {
+        randomColor = getRandomBlueShade();
+      } else {
+        randomColor = getRandomOrangeShade();
+      }
+
+      let explosion = {
+        x: x,
+        y: y,
+        size: randomSize,
+        alpha: 1,
+        alphaDecay: randomAlphaDecay,
+        color: randomColor
+      };
+      explosions.push(explosion);
+      // drawPixelatedExplosion(x, y, randomSize + 10);
+    }
+
+    // Function to get a random shade of orange
+    function getRandomOrangeShade() {
+      const shades = ['#FF4500', '#FF6347', '#FF8C00', '#FFA500', '#FF7F50'];
+      return shades[Math.floor(Math.random() * shades.length)];
+    }
+
+    function getRandomBlueShade() {
+      const shades = ['#1E90FF', '#00BFFF', '#87CEFA', '#4682B4', '#5F9EA0'];
+      return shades[Math.floor(Math.random() * shades.length)];
+    }
+
+    function getRandomPurpleShade() {
+      const shades = ['#800080', '#8B008B', '#9370DB', '#9400D3', '#9932CC', '#BA55D3', '#DA70D6', '#DDA0DD', '#EE82EE', '#FF00FF'];
+      return shades[Math.floor(Math.random() * shades.length)];
+    }
+    // Function to get a random shade of red
+    function getRandomRedShade() {
+      const shades = ['#FF0000', '#DC143C', '#B22222', '#FF6347', '#FF4500'];
+      return shades[Math.floor(Math.random() * shades.length)];
+    }
+
+    // Update explosions with random alpha decay
+    function updateExplosions() {
+      for (let i = 0; i < explosions.length; i++) {
+        explosions[i].size += 1;
+        explosions[i].alpha -= explosions[i].alphaDecay;
+        if (explosions[i].alpha <= 0) {
+          explosions.splice(i, 1);
+          i--;
+        }
+      }
+    }
+
+    // Draw explosions with random colors
+    function drawExplosions() {
+      for (let i = 0; i < explosions.length; i++) {
+        ctx.save();
+        ctx.globalAlpha = explosions[i].alpha;
+        ctx.beginPath();
+        ctx.arc(explosions[i].x, explosions[i].y, explosions[i].size, 0, Math.PI * 2);
+        ctx.closePath();
+        ctx.fillStyle = explosions[i].color;
+        ctx.fill();
+        ctx.restore();
+      }
+    }
+
+    // Reset ship position
+    function resetShip() {
+      ship.x = canvas.width / 2;
+      ship.y = canvas.height / 2;
+      ship.velocityX = 0;
+      ship.velocityY = 0;
+      ship.speed = 0;
+    }
+
+    function buySuperWeapon(weapon) {
+      switch (weapon) {
+        case 'missile':
+          if (coins >= 200) {
+            coins -= 200;
+            superWeapons.missile++;
+            updateMarketplaceDisplay();
+          }
+          break;
+        case 'laser':
+          if (coins >= 300) {
+            coins -= 300;
+            superWeapons.laser++;
+            updateMarketplaceDisplay();
+          }
+          break;
+        case 'bomb':
+          if (coins >= 400) {
+            coins -= 400;
+            superWeapons.bomb++;
+            updateMarketplaceDisplay();
+          }
+          break;
+      }
+    }
+
+    function useSuperWeapon(weapon) {
+      switch (weapon) {
+        case 'missile':
+          if (superWeapons.missile > 0) {
+            superWeapons.missile--;
+            activateMissile();
+            updateMarketplaceDisplay();
+            break;
+          }
+        case 'laser':
+          if (superWeapons.laser > 0) {
+            superWeapons.laser--;
+            activateLaserBeam();
+            updateMarketplaceDisplay();
+            break;
+          }
+        case 'bomb':
+          if (superWeapons.bomb > 0) {
+            superWeapons.bomb--;
+            activateBomb();
+            updateMarketplaceDisplay();
+            break;
+          }
+      }
+    }
+
+    // Function to update marketplace display
+    function updateMarketplaceDisplay() {
+      coinsDisplay.textContent = coins;
+      laserLevelDisplay.textContent = ship.laserLevel;
+      // accelerationLevelDisplay.textContent = ship.accelerationLevel;
+      document.getElementById('laserCooldownLevel').textContent = ship.laserCooldownLevel;
+      document.getElementById('explosiveLaserLevel').textContent = ship.explosiveLaserLevel;
+      document.getElementById('turretRangeLevel').textContent = turretUpgrades.range;
+      document.getElementById('turretFireRateLevel').textContent = turretUpgrades.fireRate;
+      document.getElementById('turretDamageLevel').textContent = turretUpgrades.damage;
+      rotationSpeedLevelDisplay.textContent = ship.rotationSpeedLevel;
+      maxBulletsLevelDisplay.textContent = ship.maxBulletsLevel;
+      droneSpeedLevelDisplay.textContent = droneUpgrades.speed;
+      // droneLaserSpeedLevelDisplay.textContent = droneUpgrades.laserSpeed;
+      droneLaserIntervalLevelDisplay.textContent = droneUpgrades.laserInterval;
+    }
+
+    function activateMissile() {
+      // Find the nearest asteroid to the ship
+      let nearestAsteroid = null;
+      let nearestDistance = Infinity;
+      for (let i = 0; i < asteroids.length; i++) {
+        let dx = ship.x - asteroids[i].x;
+        let dy = ship.y - asteroids[i].y;
+        let distance = Math.sqrt(dx * dx + dy * dy);
+        if (distance < nearestDistance) {
+          nearestAsteroid = asteroids[i];
+          nearestDistance = distance;
+        }
+      }
+
+      if (nearestAsteroid) {
+        // Create an explosion at the nearest asteroid's position
+        createExplosion(nearestAsteroid.x, nearestAsteroid.y);
+        // Remove the nearest asteroid
+        let index = asteroids.indexOf(nearestAsteroid);
+        asteroids.splice(index, 1);
+        score += 50;
+      }
+    }
+
+    function activateLaserBeam() {
+      // Destroy all asteroids in a straight line in front of the ship
+      let angle = ship.rotation * Math.PI / 180;
+      let startX = ship.x;
+      let startY = ship.y;
+      let endX = ship.x + canvas.width * Math.sin(angle);
+      let endY = ship.y - canvas.width * Math.cos(angle);
+
+      for (let i = asteroids.length - 1; i >= 0; i--) {
+        if (isPointOnLine(asteroids[i].x, asteroids[i].y, startX, startY, endX, endY)) {
+          createExplosion(asteroids[i].x, asteroids[i].y);
+          asteroids.splice(i, 1);
+          score += 50;
+        }
+      }
+    }
+
+    function isPointOnLine(px, py, startX, startY, endX, endY) {
+      let threshold = 10; // Adjust this value to control the thickness of the laser beam
+      let distance = Math.abs((endY - startY) * px - (endX - startX) * py + endX * startY - endY * startX) / Math.sqrt(Math.pow(endY - startY, 2) + Math.pow(endX - startX, 2));
+      return distance <= threshold;
+    }
+
+    function activateBomb() {
+      // Destroy all asteroids within a certain radius of the ship
+      let bombRadius = 100; // Adjust this value to control the size of the bomb explosion
+      for (let i = asteroids.length - 1; i >= 0; i--) {
+        let dx = ship.x - asteroids[i].x;
+        let dy = ship.y - asteroids[i].y;
+        let distance = Math.sqrt(dx * dx + dy * dy);
+        if (distance <= bombRadius) {
+          createExplosion(asteroids[i].x, asteroids[i].y);
+          asteroids.splice(i, 1);
+          score += 50;
+        }
+      }
+    }
+
+    function activateSonicBlast() {
+      if (sonicBlast.timer === 0) {
+        sonicBlast.waves.push({
+          x: ship.x,
+          y: ship.y,
+          radius: 0,
+          hitAsteroids: [], // Array to store the IDs of hit asteroids
+        });
+        sonicBlast.timer = sonicBlast.cooldown;
+      }
+    }
+
+
+
+    function activateDeathRay() {
+      if (deathRay.timer === 0) {
+        deathRayActive = true;
+        playRandomDeathRaySound();
+        deathRay.timer = deathRay.cooldown;
+      }
+    }
+
+    function activateFreezeEffect() {
+      if (freezeEffect.timer === 0) {
+        freezeEffect.active = true;
+        playFreezeSound();
+        freezeEffect.remainingDuration = freezeEffect.duration;
+        freezeEffect.timer = freezeEffect.cooldown;
+      }
+    }
+
+
+    function updateFreezeEffect() {
+      if (freezeEffect.timer > 0) {
+        freezeEffect.timer--;
+      }
+
+      if (freezeEffect.active) {
+        freezeEffect.remainingDuration--;
+
+        if (freezeEffect.remainingDuration <= 0) {
+          freezeEffect.active = false;
+        }
+      }
+    }
+
+
+    function fireAcidBomb() {
+      if (acidBomb.timer === 0) {
+        let angle = Math.random() * 2 * Math.PI; // Random direction
+        let bomb = {
+          x: ship.x,
+          y: ship.y,
+          radius: acidBomb.size,
+          duration: acidBomb.duration,
+          dx: Math.cos(angle),
+          dy: Math.sin(angle),
+          distanceTraveled: 0
+        };
+        acidBomb.activeBombs.push(bomb);
+        acidBomb.timer = acidBomb.cooldown;
+      }
+    }
+
+    function updateAcidBombs() {
+      for (let i = acidBomb.activeBombs.length - 1; i >= 0; i--) {
+        let bomb = acidBomb.activeBombs[i];
+        bomb.x += bomb.dx * 2;
+        bomb.y += bomb.dy * 2;
+        bomb.distanceTraveled += 2;
+
+        if (bomb.distanceTraveled >= 150) {
+          createAcidExplosion(bomb.x, bomb.y, bomb.radius, bomb.duration);
+          acidBomb.activeBombs.splice(i, 1);
+        }
+      }
+    }
+
+    function createAcidExplosion(x, y, radius, duration) {
+      createExplosion(x, y, 0); // Create visual explosion effect
+      playRandomAcidBombSound();
+      let acidArea = {
+        x: x,
+        y: y,
+        radius: radius,
+        duration: duration
+      };
+      acidBomb.activeAreas.push(acidArea);
+    }
+
+    function updateAcidAreas() {
+      for (let i = acidBomb.activeAreas.length - 1; i >= 0; i--) {
+        let area = acidBomb.activeAreas[i];
+        area.duration--;
+
+        for (let j = asteroids.length - 1; j >= 0; j--) {
+          let asteroid = asteroids[j];
+          let dx = asteroid.x - area.x;
+          let dy = asteroid.y - area.y;
+          let distance = Math.sqrt(dx * dx + dy * dy);
+          if (distance < area.radius) {
+            let actualDamage = Math.min(acidBomb.damagePerSecond + damageBooster, asteroid.hitpoints);
+            asteroid.hitpoints -= actualDamage;
+            damageReport.acid += actualDamage;
+
+            if (asteroid.hitpoints <= 0) {
+              createExplosion(asteroid.x, asteroid.y, asteroid.hitpoints, asteroid.image);
+              asteroids.splice(j, 1);
+            }
+          }
+        }
+
+        if (area.duration <= 0) {
+          acidBomb.activeAreas.splice(i, 1);
+        }
+      }
+    }
+
+
+    function drawAcidAreas() {
+      ctx.fillStyle = 'rgba(0, 255, 0, 0.3)';
+      for (let i = 0; i < acidBomb.activeAreas.length; i++) {
+        let area = acidBomb.activeAreas[i];
+        ctx.beginPath();
+        ctx.arc(area.x, area.y, area.radius, 0, Math.PI * 2);
+        ctx.fill();
+      }
+    }
+
+
+    function updateDeathRay() {
+      if (deathRayActive) {
+        // Define the area of effect for the Death Ray
+        let rayLength = deathRay.length;
+        let rayWidth = deathRay.width;
+
+        // Calculate the angle for the endpoints to create a fan effect
+        let spreadAngle = Math.PI / (15 - deathRayUpgrades.width); // Adjust the spread angle for a wider fan effect
+
+        let endX = ship.x + rayLength * Math.sin(ship.rotation * Math.PI / 180);
+        let endY = ship.y - rayLength * Math.cos(ship.rotation * Math.PI / 180);
+
+        let leftEndX = ship.x + rayLength * Math.sin((ship.rotation * Math.PI / 180) - spreadAngle);
+        let leftEndY = ship.y - rayLength * Math.cos((ship.rotation * Math.PI / 180) - spreadAngle);
+
+        let rightEndX = ship.x + rayLength * Math.sin((ship.rotation * Math.PI / 180) + spreadAngle);
+        let rightEndY = ship.y - rayLength * Math.cos((ship.rotation * Math.PI / 180) + spreadAngle);
+
+        // Check for collisions with asteroids
+        for (let i = asteroids.length - 1; i >= 0; i--) {
+          let asteroid = asteroids[i];
+          let dx = asteroid.x - ship.x;
+          let dy = asteroid.y - ship.y;
+          let distance = Math.sqrt(dx * dx + dy * dy);
+
+          if (distance < rayLength && Math.abs(dx * Math.cos(ship.rotation * Math.PI / 180) + dy * Math.sin(ship.rotation * Math.PI / 180)) < rayWidth / 2) {
+            createExplosion(asteroid.x, asteroid.y, 1, asteroid.image);
+            asteroids.splice(i, 1);
+            damageReport.deathRay += asteroid.hitpoints;
+            increaseXP(asteroid.hitpoints * 20);
+
+          }
+        }
+
+        for (let j = aliens.length - 1; j >= 0; j--) {
+          const alien = aliens[j];
+          let dx = alien.x - ship.x;
+          let dy = alien.y - ship.y;
+          let distance = Math.sqrt(dx * dx + dy * dy);
+          if (distance < rayLength && Math.abs(dx * Math.cos(ship.rotation * Math.PI / 180) + dy * Math.sin(ship.rotation * Math.PI / 180)) < rayWidth / 2) {
+            createExplosion(alien.x, alien.y, 12);
+            aliens.splice(j, 1);
+            damageReport.deathRay += 20;
+            increaseXP(200);
+
+          }
+        }
+
+
+        // Draw the Death Ray as a triangle
+        ctx.save();
+        ctx.fillStyle = 'rgba(255, 0, 0, 0.5)';
+        ctx.beginPath();
+        ctx.moveTo(ship.x, ship.y);
+        ctx.lineTo(leftEndX, leftEndY);
+        ctx.lineTo(rightEndX, rightEndY);
+        ctx.closePath();
+        ctx.fill();
+        ctx.restore();
+        deathRayActive = false;
+      }
+
+      if (deathRay.timer > 0) {
+        deathRay.timer--;
+      }
+    }
+
+
+    let keys = {};
+    let isPaused = false;
+
+    function handleKeyDown(event) {
+      keys[event.key] = true;
+
+      if (event.key === 'i' || event.key === 'I') {
+        console.log("toggle1");
+        toggleWeaponInfo();
+      } else if (event.key === 'p' || event.key === 'P') {
+        if (isPaused) {
+
+          gameLoop = setInterval(update, 1000 / 60); // Resume game loop
+          isPaused = false;
+
+        } else if (event.key === 'v' || event.key === 'V') {
+
+          toggleVolumeScreen();
+
+        }
+        else {
+
+          clearInterval(gameLoop);
+          isPaused = true;
+
+        }
+        // } 
+
+        // else if (event.key === 'b') {
+        //   if (marketplace.style.display === 'block') {
+        //     exitMarketplace();
+        //   } else {
+        //     pauseGameForMarketplace();
+        //   }
+
+      } else if (event.key === 'm') {
+        toggleMusic();
+      } else if (event.key === 'n') {
+        toggleSound();
+      }
+    }
+
+    function handleKeyUp(event) {
+      keys[event.key] = false;
+    }
+
+    let toggleOff = false;
+    let toggleSoundOff = false;
+
+    function toggleMusic() {
+      if (!toggleOff)
+        toggleOff = true;
+      backgroundMusic.pause();
+
+      if (isMusicPlaying) {
+        backgroundMusic.pause();
+      } else {
+        backgroundMusic.play();
+      }
+      isMusicPlaying = !isMusicPlaying;
+    }
+
+    function toggleSound() {
+      if (!toggleSoundOff)
+        toggleSoundOff = true;
+      else
+        toggleSoundOff = false;
+
+    }
+
+
+
+
+
+
+    window.addEventListener('resize', resizeCanvas);
+
+    joystick.addEventListener('touchstart', (e) => {
+      isTouchingJoystick = true;
+      joystickStartX = e.touches[0].clientX;
+      joystickStartY = e.touches[0].clientY;
+    });
+
+    canvas.addEventListener('touchstart', (e) => {
+      if (e.touches.length === 1) {
+        const touch = e.touches[0];
+        const touchX = touch.clientX;
+
+        const canvasWidth = canvas.width;
+        const partWidth = canvasWidth / 5; // Divide the canvas width into 5 parts
+
+        if (touchX < partWidth) {
+          // Hard left turn
+          ship.rotation -= (ship.rotationSpeed * 3);
+        } else if (touchX < partWidth * 2) {
+          // Soft left turn
+          ship.rotation -= ship.rotationSpeed;
+        } else if (touchX < partWidth * 3) {
+          // Acceleration
+          if (ship.speed < ship.maxSpeed) {
+            ship.speed += (ship.acceleration * 7);
+            ship.velocityX += ship.acceleration * Math.sin(angle);
+            ship.velocityY -= ship.acceleration * Math.cos(angle);
+
+          }
+        } else if (touchX < partWidth * 4) {
+          // Soft right turn
+          ship.rotation += ship.rotationSpeed;
+        } else {
+          // Hard right turn
+          ship.rotation += (ship.rotationSpeed * 3);
+        }
+      }
+    });
+
+    joystick.addEventListener('touchmove', (e) => {
+      if (isTouchingJoystick) {
+        const touchX = e.touches[0].clientX;
+        const touchY = e.touches[0].clientY;
+        const deltaX = touchX - joystickStartX;
+        const deltaY = touchY - joystickStartY;
+
+        // Calculate angle and distance from the center
+        const angle = Math.atan2(deltaY, deltaX);
+        const distance = Math.min(Math.sqrt(deltaX * deltaX + deltaY * deltaY), 50); // Limit the joystick handle movement
+
+        // Update joystick handle position
+        joystickHandle.style.transform = `translate(${distance * Math.cos(angle)}px, ${distance * Math.sin(angle)}px)`;
+
+        // Update ship rotation and speed based on joystick movement
+        ship.rotation = angle * (180 / Math.PI); // Convert radians to degrees
+        ship.speed = Math.min(distance / 20, ship.maxSpeed); // Adjust speed based on distance, ensure it doesn't exceed maxSpeed
+
+        e.preventDefault();
+      }
+    });
+
+    joystick.addEventListener('touchend', () => {
+      isTouchingJoystick = false;
+      ship.speed = 0;
+      joystickHandle.style.transform = 'translate(-50%, -50%)'; // Reset joystick handle position
+    });
+
+    restartButton.addEventListener('click', () => {
+      restartButton.style.display = 'none';
+      startScreen.style.display = 'block';
+
+      let count = countTechnologies();
+      const technologiesCountElement = document.getElementById('technologiesCount');
+      technologiesCountElement.textContent = `You have unlocked ${count} of 18 technologies`;
+      document.getElementById('technologiesCount').style.display = 'show';
+      document.getElementById('shipType').style.display = 'show';
+
+      lives = 3;
+      score = 0;
+      wave = 1;
+      asteroidsKilled = 0;
+      aliensKilled = 0;
+
+      // Reset coins and XP
+      coins = 0;
+      level = 1;
+      xpToNextLevel = 100;
+      xp = 0;
+      updateXPBar();
+
+
+      // Reset asteroids and drones
+      asteroids = [];
+      drones = [];
+      aliens = [];
+      alien = null;
+
+      // Reset turret upgrades
+      turret.bought = false;
+      // Reset active weapon classes
+      activeWeaponClasses = [];
+
+
+      level = 1;
+      xp = 0;
+      xpToNextLevel = 100;
+
+      acidBomb = {
         cooldown: 300,
         timer: 0,
         duration: 300, // Duration the acid effect lasts (5 seconds at 60 FPS)
@@ -930,62 +4420,89 @@
         activeAreas: []
       };
 
-      let acidBombUpgrades = {
+      acidBombUpgrades = {
         duration: 1,
         cooldown: 1,
         size: 1
       };
 
-      let meteorBooster = 0;
-      let modeScoreMultiplier = 1;
-
-      const GameModes = {
-        EASY: 'easy',
-        NORMAL: 'normal',
-        HARD: 'hard',
-        HERO: 'heroic',
-        METEORSHOWEREASY: 'meteorshowereasy',
-        METEORSHOWERNORMAL: 'meteorshowernormal',
-        METEORSHOWERHARD: 'meteorshowerhard',
-        METEORSHOWERHERO: 'meteorshowerhero',
-        PLANETEASY: 'planeteasy',
-        PLANETNORMAL: 'planetnormal',
-        PLANETHARD: 'planethard',
-        PLANETHERO: 'planethero'
+      boomerang = {
+        x: canvas.width / 2,
+        y: canvas.height / 2,
+        size: 10,
+        speed: 2,
+        damage: 1,
+        dx: 3,
+        dy: 3,
+        active: false
       };
 
-      let currentMode = GameModes.EASY; // Start with Easy mode by default
-      let modesUnlocked = {
-        easy: true,
-        normal: false,
-        hard: false,
-        hero: false,
-        meteoreasy: false,
-        meteornormal: false,
-        meteorhard: false,
-        planeteasy: false,
-        planetnormal: false,
-        planethard: false,
-        planethero: false
-
+      boomerangUpgrades = {
+        speed: 1,
+        damage: 1
       };
 
-      const alienImage = new Image();
-      alienImage.src = 'icons/little_alien_ship_green.png';
-      const bossAlienImage = new Image();
-      bossAlienImage.src = 'icons/alien_boss_ship_green.png';
-
-
-      let alien = null;
-      let alienLaser = null;
-      const alienLaserSpeed = 2.2;
-      const alienLaserSize = 4;
-
-      const planet = { x: canvas.width / 2 + 200, y: canvas.height / 2 + 200, radius: 70 };
-      let gravityStrength = 0;
-
-
-      let ship = {
+      homingMissile = {
+        cooldown: 300,
+        timer: 0,
+        speed: 2,
+        damage: 5,
+        activeMissiles: []
+      };
+
+      homingMissileUpgrades = {
+        speed: 1,
+        damage: 1,
+        cooldown: 1
+      };
+
+      freezeEffect = {
+        cooldown: 600, // Cooldown period for freeze effect (10 seconds at 60 FPS)
+        timer: 0,
+        duration: 300, // Duration the freeze effect lasts (5 seconds at 60 FPS)
+        active: false,
+        remainingDuration: 0
+      };
+
+      freezeEffectUpgrades = {
+        duration: 1,
+        cooldown: 1
+      };
+
+      damageReport = {
+        lasers: 0,
+        explosive: 0,
+        drones: 0,
+        turret: 0,
+        sonicBlast: 0,
+        bomberDrones: 0,
+        deathRay: 0,
+        acid: 0,
+        freeze: 0,
+        boomerang: 0,
+        homing: 0
+
+      };
+
+
+      deathRay = {
+        length: 1000,
+        width: 50,
+        cooldown: 300,
+        timer: 0
+      };
+
+      deathRayActive = false;
+
+      deathRayUpgrades = {
+        length: 1,
+        width: 1,
+        cooldown: 1
+      };
+
+
+
+      ship = {
         x: canvas.width / 2,
         y: canvas.height - 50,
         size: 20,
@@ -998,7 +4515,7 @@
         lasers: [],
         velocityX: 0,
         velocityY: 0,
-        laserLevel: 2,
+        laserLevel: 1,
         accelerationLevel: 1,
         rotationSpeedLevel: 1,
         maxBulletsLevel: 1,
@@ -1009,93 +4526,7 @@
 
       };
 
-      let boomerang = {
-        x: canvas.width / 2,
-        y: canvas.height / 2,
-        size: 10,
-        speed: 2,
-        damage: 1,
-        dx: 3,
-        dy: 3,
-        active: false
-      };
-
-      let boomerangUpgrades = {
-        speed: 1,
-        damage: 1
-      };
-
-      let homingMissile = {
-        cooldown: 300,
-        timer: 0,
-        speed: 2,
-        damage: 5,
-        activeMissiles: []
-      };
-
-      let homingMissileUpgrades = {
-        speed: 1,
-        damage: 1,
-        cooldown: 1
-      };
-
-      let freezeEffect = {
-        cooldown: 600, // Cooldown period for freeze effect (10 seconds at 60 FPS)
-        timer: 0,
-        duration: 300, // Duration the freeze effect lasts (5 seconds at 60 FPS)
-        active: false,
-        remainingDuration: 0
-      };
-
-
-      let freezeEffectUpgrades = {
-        duration: 1,
-        cooldown: 1
-      };
-
-      let aliens = [];
-      let alienLasers = [];
-
-      let damageReport = {
-        lasers: 0,
-        explosive: 0,
-        drones: 0,
-        turret: 0,
-        sonicBlast: 0,
-        bomberDrones: 0,
-        deathRay: 0,
-        acid: 0,
-        freeze: 0,
-        boomerang: 0,
-        homing: 0
-
-      };
-
-
-      let deathRay = {
-        length: 1000,
-        width: 50,
-        cooldown: 300,
-        timer: 0
-      };
-
-      let deathRayActive = false;
-
-      let deathRayUpgrades = {
-        length: 1,
-        width: 1,
-        cooldown: 1
-      };
-
-      let bomberDrones = [];
-
-      let superWeapons = {
-        missile: 0,
-        laser: 0,
-        bomb: 0
-      };
-
-      let drone = {
+      drone = {
         x: canvas.width / 2,
         y: canvas.height / 2,
         size: 10,
@@ -1107,7 +4538,7 @@
         laserTimer: 0
       };
 
-      let turret = {
+      turret = {
         x: 0,
         y: 0,
         size: 10,
@@ -1120,13 +4551,13 @@
         lasers: [] // Initialize the turret's lasers array
       };
 
-      let turretUpgrades = {
+      turretUpgrades = {
         range: 1,
         fireRate: 1,
         damage: 1
       };
 
-      let sonicBlast = {
+      sonicBlast = {
         cooldown: 300, // Cooldown time in frames (5 seconds at 60 FPS)
         timer: 0, // Current cooldown timer
         range: 120, // Range of the sonic blast
@@ -1139,3902 +4570,421 @@
 
       };
 
-
-
-
-      const resizeCanvas = () => {
-        canvas.width = window.innerWidth;
-        canvas.height = window.innerHeight;
-        resetShip();
-        // Scale the canvas to handle high DPI screens
-        // ctx.scale(window.devicePixelRatio, window.devicePixelRatio);
-
-        // // Reposition the ship to the center of the canvas
-        // ship.x = canvas.width / 2 / window.devicePixelRatio;
-        // ship.y = canvas.height - 50 / window.devicePixelRatio;
+      // Reset game state
+      gameOver = false;
+      invincible = true;
+      invincibilityTimer = invincibilityDuration;
+      document.getElementById('leaderboard-container').style.display = 'none';
+
+      // Reset spawn variables
+      spawnTimer = spawnCooldown;
+      chanceForSmallAsteroid = 3;
+      chanceForVerySmallAsteroid = 1;
+      chanceForHardenedAsteroid = 5;
+      chanceForVeryHardenedAsteroid = 2;
+
+      // Reset ship position
+      // resetShip();
+
+      bomberDrones = [];
+
+      // bomberDrones = [];
+      bomberDroneUpgrades = {
+        speed: 1,
+        bombRadiusLevel: 1,
+        bombRadius: 50,
+        bombDamage: 2
       };
-      resizeCanvas();
-
-
-      // KEY CONFIG VARs
-      let coins = 10000;
-
-
-      let score = 0;
-      let asteroids = [];
-      let gameLoop;
-      let explosions = [];
-      let lives = 3;
-      let gameOver = false;
-      let invincible = false;
-      let invincibilityTimer = 0;
-      const invincibilityDuration = 220; // 3.5 seconds (60 FPS)
-      let wave = 1;
-      let waveMessageTimer = 0;
-      const waveMessageDuration = 180; // 3 seconds (60 FPS)
-      let asteroidsKilled = 0;
-      let aliensKilled = 0;
-      let drones = [];
-      const droneCost = 800;
-      let spawnCooldown = 12; // Cooldown time in seconds
-      let spawnTimer = spawnCooldown;
-      let bonusCoins = 0;
-
-      let droneUpgrades = {
-        speed: 1,
-        laserSpeed: 1,
-        laserInterval: 1
-      };
-
-
-      // Event listeners for keyboard input
-      document.addEventListener('keydown', handleKeyDown);
-      document.addEventListener('keyup', handleKeyUp);
-
-      let achievements = [];
-
-
-      // canvas.addEventListener('touchmove', (e) => {
-      //   if (isTouching) {
-      //     let touchX = e.touches[0].clientX;
-      //     let touchY = e.touches[0].clientY;
-      //     let deltaX = touchX - touchStartX;
-      //     let deltaY = touchY - touchStartY;
-
-      //     ship.rotation = Math.atan2(deltaY, deltaX) * (180 / Math.PI);
-      //     ship.speed = Math.min(Math.sqrt(deltaX * deltaX + deltaY * deltaY) / 15, ship.maxSpeed); // Changed divisor from 10 to 5 for easier control
-
-      //     touchStartX = touchX;
-      //     touchStartY = touchY;
-      //   }
-      // });
-
-      canvas.addEventListener('touchstart', (e) => {
-
-        // lower left corner to access store
-        // if (e.touches[0].clientX < canvas.width / 5 && e.touches[0].clientY > canvas.height * 4 / 5) {
-        //   pauseGameForMarketplace();
-        // }
-
-        if (e.target === canvas && e.touches.length === 2) { // Require two fingers to fire
-          ship.lasers.push({ x: ship.x, y: ship.y, rotation: ship.rotation, size: 2 });
-        }
-      });
-
-      let gameStartTime;
-      let gameEndTime;
-
-
-      // Game loop
-      function startGame() {
-        gameStartTime = Date.now();
-
-        document.getElementById('technologiesCount').style.display = 'none';
-        document.getElementById('startScreen').style.display = 'none';
-        document.getElementById('shipType').style.display = 'none';
-
-        startGamingSessionApi();
-        createAsteroids();
-        invincible = true;
-        ship.laserTimer = 0;
-        invincibilityTimer = invincibilityDuration;
-        gameLoop = setInterval(update, 1000 / 60); // 60 FPS
-        if (!toggleOff)
-          backgroundMusic.play(); // Play the background music
-        isMusicPlaying = true;
-      }
-
-      let initialSlowDown = true;
-
-      function update() {
-        ctx.clearRect(0, 0, canvas.width, canvas.height);
-        document.getElementById('leaderboard-container').style.display = 'none';
-
-        if (planetMode) {
-          drawPlanet();
-        }
-
-
-        // don't let people play with negative lives
-        if (lives < 0)
-          return;
-
-        if (ship.laserTimer > 0) {
-          ship.laserTimer--;
-        }
-
-        let angle = ship.rotation * Math.PI / 180;
-
-        if (isMobile()) {
-          keys[' '] = true;
-        }
-
-
-        if (keys['ArrowUp'] || keys['w']) {
-          if (!toggleOff) backgroundMusic.play(); // Resume the background music (if hasn't started)
-          playRandomThrusterSound();
-
-          ship.velocityX += ship.acceleration * Math.sin(angle);
-          ship.velocityY -= ship.acceleration * Math.cos(angle);
-
-          // Generate thruster particles
-          generateThrusterParticles();
-          initialSlowDown = true;
-
-        } else if (keys['ArrowDown'] || keys['s']) {
-
-          if (initialSlowDown) {
-            // Apply stronger deceleration if the ship was moving at high speed
-            ship.velocityX *= 0.75;
-            ship.velocityY *= 0.75;
-            if (Math.abs(ship.velocityX) < 2 && Math.abs(ship.velocityY) < 2) {
-              initialSlowDown = false; // Disable the stronger deceleration after initial slowdown
-            }
-          }
-          else {
-
-            // Apply strong deceleration if moving forward
-            ship.velocityX *= 0.97;
-            ship.velocityY *= 0.97;
-
-          }
-
-          applyGravity(ship);
-
-          if (Math.abs(ship.velocityX) < 0.9 && Math.abs(ship.velocityY) < 0.9) {
-            if (!toggleOff) backgroundMusic.play(); // Resume the background music (if hasn't started)
-            playRandomThrusterSound();
-
-            // Move backwards with higher initial acceleration
-            const initialBackwardAcceleration = ship.acceleration * 1.5; // Increased initial backward acceleration
-            const backwardSpeed = ship.maxSpeed; // Increased backward speed limit
-            ship.velocityX -= initialBackwardAcceleration * Math.sin(angle);
-            ship.velocityY += initialBackwardAcceleration * Math.cos(angle);
-
-            // Limit backward speed
-            // const currentSpeed = Math.sqrt(ship.velocityX * ship.velocityX + ship.velocityY * ship.velocityY);
-            // if (currentSpeed > backwardSpeed) {
-            //   ship.velocityX = (ship.velocityX / currentSpeed) * backwardSpeed;
-            //   ship.velocityY = (ship.velocityY / currentSpeed) * backwardSpeed;
-            // }
-
-            // Generate thruster particles for backward movement
-            generateThrusterParticles();
-          }
-        } else {
-          // Apply natural deceleration when no thrust key is pressed
-          ship.velocityX *= ship.deceleration;
-          ship.velocityY *= ship.deceleration;
-        }
-
-
-        // Update ship position based on velocity
-        ship.x += ship.velocityX;
-        ship.y += ship.velocityY;
-
-        // Wrap the ship around the screen edges
-        if (ship.x < 0) ship.x = canvas.width;
-        else if (ship.x > canvas.width) ship.x = 0;
-        if (ship.y < 0) ship.y = canvas.height;
-        else if (ship.y > canvas.height) ship.y = 0;
-
-        // Handle ship rotation based on key states
-        if (keys['ArrowLeft'] || keys['a']) {
-          ship.rotation -= ship.rotationSpeed;
-        }
-        if (keys['ArrowRight'] || keys['d']) {
-          ship.rotation += ship.rotationSpeed;
-        }
-
-        // Handle shooting based on key state and cooldown
-        if (keys[' '] && ship.lasers.length < (ship.maxBulletsLevel * 3) && ship.laserTimer === 0) {
-          if (!toggleOff)
-            backgroundMusic.play(); // Resume the background music (if hasn't started)
-          ship.lasers.push({ x: ship.x, y: ship.y, rotation: ship.rotation, size: ship.laserLevel + 1 });
-          ship.laserTimer = ship.laserCooldown;
-          playRandomShotSound();
-        }
-
-
-        if (activeWeaponClasses.includes('sonic')) {
-          // Update sonic blast cooldown
-          if (sonicBlast.timer > 0) {
-            sonicBlast.timer--;
-          } else {
-            activateSonicBlast();
-          }
-        }
-
-        // Update sonic blast waves
-        updateSonicBlast();
-        drawSonicBlast();
-
-        if (activeWeaponClasses.includes('deathray')) {
-          if (deathRay.timer > 0) {
-            deathRay.timer--;
-          } else {
-            activateDeathRay();
-          }
-        }
-
-        if (deathRayActive) {
-          updateDeathRay();
-        }
-
-        if (activeWeaponClasses.includes('acid')) {
-          if (acidBomb.timer > 0) {
-            acidBomb.timer--;
-          } else {
-            fireAcidBomb();
-          }
-        }
-
-
-        if (activeWeaponClasses.includes('freeze')) {
-          if (freezeEffect.timer > 0) {
-            freezeEffect.timer--;
-          } else {
-            activateFreezeEffect();
-          }
-        }
-
-        updateFreezeEffect();
-
-        updateAcidBombs();
-        updateAcidAreas();
-        drawAcidBombs();
-        drawAcidAreas();
-
-
-        drawShip();
-        drawActiveWeaponClasses();
-
-        updateBoomerang();
-        drawBoomerang();
-
-        updateLasers();
-        drawLasers();
-
-        if (activeWeaponClasses.includes('homingmissile')) {
-          if (homingMissile.timer > 0) {
-            homingMissile.timer--;
-          } else {
-            fireHomingMissile();
-          }
-        }
-
-        updateHomingMissiles();
-        drawHomingMissiles();
-
-        if (turret.bought) {
-          updateTurret();
-          updateTurretLasers();
-          drawTurretLasers();
-          drawTurret();
-        }
-
-        if (activeWeaponClasses.includes('bomberdrone')) {
-          updateBomberDrones();
-          drawBomberDrones();
-        }
-
-        updateDrones();
-        drawDrones();
-
-        updateAsteroids();
-        drawAsteroids();
-
-        if (!invincible) {
-          for (let i = 0; i < asteroids.length; i++) {
-            if (isColliding(ship, asteroids[i])) {
-              createExplosion(ship.x, ship.y);
-              resetShip();
-              lives--;
-              playShipDestroyedSound();
-              invincible = true;
-              invincibilityTimer = invincibilityDuration;
-              if (lives === 0) gameOver = true;
-            }
-          }
-        }
-
-        checkLaserCollisions(ship.lasers, true);
-
-        if (turret.bought) {
-          checkLaserCollisions(turret.lasers, false);
-        }
-
-        if (invincible) {
-          invincibilityTimer--;
-          if (invincibilityTimer <= 0) invincible = false;
-        }
-
-        updateExplosions();
-        drawExplosions();
-
-        updateBossAlien();
-        drawBossAlien();
-        updateBossAlienLaser();
-        drawBossAlienLaser();
-
-        updateAliens();
-        updateAlienLasers();
-        drawAliens();
-        drawAlienLasers();
-
-
-        spawnTimer -= 1 / 60; // Assuming 60 FPS
-
-        if (spawnTimer <= 0) {
-          wave++;
-          if (meteorMode) {
-
-            const side = Math.random() < 0.5 ? 'left' : 'right';
-            showArrow(side);
-
-          } else
-            createAsteroids();
-          spawnAliens(wave); // Spawn aliens based on the current wave
-          spawnTimer = spawnCooldown;
-
-
-        }
-
-        if (gameOver) endGame();
-        if (wave > 30) updateAchievementsAtEnd();
-
-        // Update and draw particles
-        updateParticles();
-        drawParticles();
-
-        drawEdgeOverlay();
-        drawLives();
-        drawScore();
-        if (gameOver) drawDamageReport();
-
-
-      }
-
-      function drawPlanet() {
-        ctx.beginPath();
-        ctx.arc(planet.x, planet.y, planet.radius, 0, Math.PI * 2);
-        ctx.fillStyle = 'green';
-        ctx.fill();
-        ctx.closePath();
-      }
-
-      function drawEdgeOverlay() {
-        const overlayWidth = canvas.width * 0.05;
-        const overlayHeight = canvas.height * 0.05;
-
-        ctx.fillStyle = 'rgba(0, 0, 0, 0.99)'; // Semi-transparent black color
-
-        // Top overlay
-        ctx.fillRect(0, 0, canvas.width, overlayHeight);
-        // Bottom overlay
-        ctx.fillRect(0, canvas.height - overlayHeight, canvas.width, overlayHeight);
-        // Left overlay
-        ctx.fillRect(0, 0, overlayWidth, canvas.height);
-        // Right overlay
-        ctx.fillRect(canvas.width - overlayWidth, 0, overlayWidth, canvas.height);
-      }
-
-
-      // Function to generate thruster particles
-      function generateThrusterParticles() {
-        const angle = ship.rotation * Math.PI / 180;
-        const particle = {
-          x: ship.x - Math.sin(angle) * ship.size,
-          y: ship.y + Math.cos(angle) * ship.size,
-          size: Math.random() * 3 + 1,
-          speed: Math.random() * 2 + 1,
-          direction: angle + Math.PI,
-          life: Math.random() * 30 + 20,
-          color: 'rgba(255, 165, 0, 0.8)'
-        };
-        particles.push(particle);
-      }
-
-      // Function to update particles
-      function updateParticles() {
-        for (let i = particles.length - 1; i >= 0; i--) {
-          const particle = particles[i];
-          particle.x += Math.sin(particle.direction) * particle.speed;
-          particle.y -= Math.cos(particle.direction) * particle.speed;
-          particle.life--;
-          if (particle.life <= 0) {
-            particles.splice(i, 1);
-          }
-        }
-      }
-
-      // Function to draw particles
-      function drawParticles() {
-        for (const particle of particles) {
-          ctx.fillStyle = particle.color;
-          ctx.beginPath();
-          ctx.arc(particle.x, particle.y, particle.size, 0, Math.PI * 2);
-          ctx.fill();
-        }
-      }
-
-
-
-      function isMobile() {
-        return /Mobi|Android/i.test(navigator.userAgent);
-
-      }
-
-      document.addEventListener('DOMContentLoaded', () => {
-
-        loadAchievements();
-        populateAchievements();
-        if (isMobile()) {
-          document.getElementById('joystick').style.display = 'block';
-          document.getElementById('startScreen').style.display = 'flex';
-        } else {
-          // startGame();
-        }
-      });
-
-
-      function updateSonicBlast() {
-        for (let i = 0; i < sonicBlast.waves.length; i++) {
-          const wave = sonicBlast.waves[i];
-          wave.radius += sonicBlast.speed;
-
-          for (let j = 0; j < asteroids.length; j++) {
-            const asteroid = asteroids[j];
-            if (isColliding(wave, asteroid) && !wave.hitAsteroids.includes(asteroid.id)) {
-              wave.hitAsteroids.push(asteroid.id);
-              let actualDamage = Math.min(sonicBlast.damage + damageBooster, asteroid.hitpoints);
-              asteroid.hitpoints -= actualDamage;
-              damageReport.sonicBlast += actualDamage;
-
-              if (asteroid.hitpoints <= 0) {
-                createExplosion(asteroid.x, asteroid.y, asteroid.hitpoints, asteroid.image);
-                asteroids.splice(j, 1);
-                j--;
-              }
-            }
-          }
-
-          if (wave.radius > sonicBlast.range) {
-            sonicBlast.waves.splice(i, 1);
-            i--;
-          }
-        }
-      }
-
-
-      let asteroidDifficultySpeedMultiplier = 1;
-      let levelUpXPMultiplier = 1.2;
-      let meteorMode = false;
-      let planetMode = false;
-
-      function initializeGame(mode) {
-        switch (mode) {
-          case GameModes.EASY:
-            asteroidDifficultySpeedMultiplier = 0.7;
-            levelUpXPMultiplier = 1.1;
-            break;
-          case GameModes.NORMAL:
-            asteroidDifficultySpeedMultiplier = 1;
-            levelUpXPMultiplier = 1.2;
-            modeScoreMultiplier = 1.5;
-            break;
-          case GameModes.HARD:
-            asteroidDifficultySpeedMultiplier = 1.1;
-            levelUpXPMultiplier = 1.3;
-            modeScoreMultiplier = 2;
-            break;
-          case GameModes.HERO:
-            asteroidDifficultySpeedMultiplier = 1.3;
-            levelUpXPMultiplier = 1.4;
-            modeScoreMultiplier = 2.5;
-            break;
-          case GameModes.METEORSHOWEREASY:
-            asteroidDifficultySpeedMultiplier = 3.3;
-            levelUpXPMultiplier = 1.1;
-            modeScoreMultiplier = 1.2;
-            meteorMode = true;
-            break;
-          case GameModes.METEORSHOWERNORMAL:
-            asteroidDifficultySpeedMultiplier = 3.3;
-            levelUpXPMultiplier = 1.2;
-            modeScoreMultiplier = 1.8;
-            meteorBooster = 7;
-            meteorMode = true;
-            break;
-          case GameModes.METEORSHOWERHARD:
-            asteroidDifficultySpeedMultiplier = 3.4;
-            levelUpXPMultiplier = 1.3;
-            meteorBooster = 14;
-            modeScoreMultiplier = 2.5;
-            meteorMode = true;
-            break;
-          case GameModes.METEORSHOWERHERO:
-            asteroidDifficultySpeedMultiplier = 3.5;
-            levelUpXPMultiplier = 1.4;
-            meteorBooster = 21;
-            modeScoreMultiplier = 3.3;
-            meteorMode = true;
-            break;
-          case GameModes.PLANETEASY:
-            asteroidDifficultySpeedMultiplier = 1.4;
-            levelUpXPMultiplier = 1.1;
-            gravityStrength = 60;
-            meteorBooster = 7;
-            modeScoreMultiplier = 1.6;
-            planetMode = true;
-            break;
-          case GameModes.PLANETNORMAL:
-            asteroidDifficultySpeedMultiplier = 3.3;
-            levelUpXPMultiplier = 1.2;
-            meteorBooster = 14;
-            gravityStrength = 90;
-            modeScoreMultiplier = 2.4;
-            planetMode = true;
-
-            break;
-          case GameModes.PLANETHARD:
-            asteroidDifficultySpeedMultiplier = 3.4;
-            levelUpXPMultiplier = 1.3;
-            meteorBooster = 21;
-            gravityStrength = 120;
-            planetMode = true;
-            modeScoreMultiplier = 3.4;
-            break;
-          case GameModes.PLANETHERO:
-            asteroidDifficultySpeedMultiplier = 3.5;
-            levelUpXPMultiplier = 1.4;
-            meteorBooster = 28;
-            gravityStrength = 160;
-            planetMode = true;
-            modeScoreMultiplier = 4.2;
-            break;
-
-
-
-        }
-        currentMode = mode;
-
-        startGame();
-      }
-
-      function drawAcidBombs() {
-        ctx.fillStyle = 'green';
-        for (let i = 0; i < acidBomb.activeBombs.length; i++) {
-          let bomb = acidBomb.activeBombs[i];
-          ctx.beginPath();
-          ctx.arc(bomb.x, bomb.y, 5, 0, Math.PI * 2);
-          ctx.fill();
-        }
-      }
-
-      function fireHomingMissile() {
-        if (homingMissile.timer === 0) {
-          let missile = {
-            x: ship.x,
-            y: ship.y,
-            target: findNearestAsteroid(),
-            speed: homingMissile.speed * homingMissileUpgrades.speed,
-            damage: homingMissile.damage * homingMissileUpgrades.damage
-          };
-          homingMissile.activeMissiles.push(missile);
-          homingMissile.timer = homingMissile.cooldown;
-        }
-      }
-
-      function updateHomingMissiles() {
-        for (let i = homingMissile.activeMissiles.length - 1; i >= 0; i--) {
-          let missile = homingMissile.activeMissiles[i];
-          if (missile.target) {
-            let dx = missile.target.x - missile.x;
-            let dy = missile.target.y - missile.y;
-            let distance = Math.sqrt(dx * dx + dy * dy);
-
-            if (distance < missile.target.size) {
-              createExplosion(missile.target.x, missile.target.y);
-              let index = asteroids.indexOf(missile.target);
-              let actualDamage = asteroids[index].hitpoints;
-              damageReport.homing += actualDamage;
-              increaseXP(actualDamage * 20);
-              asteroids.splice(index, 1);
-              homingMissile.activeMissiles.splice(i, 1);
-              continue;
-            }
-
-            let angle = Math.atan2(dy, dx);
-            missile.x += missile.speed * Math.cos(angle);
-            missile.y += missile.speed * Math.sin(angle);
-          } else {
-            homingMissile.activeMissiles.splice(i, 1);
-          }
-        }
-      }
-
-      function drawHomingMissiles() {
-        for (let i = 0; i < homingMissile.activeMissiles.length; i++) {
-          let missile = homingMissile.activeMissiles[i];
-          ctx.save();
-          ctx.translate(missile.x, missile.y);
-
-          // Calculate the rotation angle based on the missile's direction
-          let angle = Math.atan2(missile.dy, missile.dx);
-          ctx.rotate(angle);
-
-          // Draw the homing missile image
-          ctx.drawImage(droneImages.nanoDrone, -5, -5, 10, 10);
-          ctx.restore();
-        }
-      }
-
-      function handleLaserAlienCollision(laser, alien) {
-        createExplosion(alien.x, alien.y);
-        aliens.splice(aliens.indexOf(alien), 1);
-        ship.lasers.splice(ship.lasers.indexOf(laser), 1);
-        increaseXP(300);
-        aliensKilled++;
-        score += 300; // Adjust the score as needed
-      }
-
-
-      // Function to handle laser collisions
-      function checkLaserCollisions(lasers, isShip) {
-        for (let i = lasers.length - 1; i >= 0; i--) {
-          let laser = lasers[i];
-
-          for (let j = aliens.length - 1; j >= 0; j--) {
-            const alien = aliens[j];
-            if (isColliding(laser, alien)) {
-              handleLaserAlienCollision(laser, alien);
-              break;
-            }
-          }
-
-          if (alien && isColliding(laser, alien)) {
-
-            let damage = isShip ? ship.laserLevel : 1; // Damage based on laserLevel for ship lasers
-            let actualDamage = Math.min(damage + damageBooster, alien.hitpoints); // Ensure we don't overkill the asteroid
-            alien.hitpoints -= actualDamage;
-
-            createExplosion(alien.x, alien.y);
-
-            if (alien.hitpoints <= 0) {
-              createExplosion(alien.x, alien.y, 15);
-              alien = null; // Destroy alien
-              aliensKilled++;
-              increaseXP(30 * 20);
-              score += 1000;
-            }
-            lasers.splice(i, 1); // Remove laser
-            break;
-          }
-
-
-
-          for (let j = asteroids.length - 1; j >= 0; j--) {
-            let asteroid = asteroids[j];
-            if (isColliding(laser, asteroid)) {
-              let damage = isShip ? ship.laserLevel : 1; // Damage based on laserLevel for ship lasers
-
-              let actualDamage = Math.min(damage + damageBooster, asteroid.hitpoints); // Ensure we don't overkill the asteroid
-              asteroid.hitpoints -= actualDamage;
-
-              if (asteroid.hitpoints <= 0) {
-                if (asteroid.isLarge) {
-                  createSmallerAsteroids(asteroid.x, asteroid.y, asteroid.size, asteroid.speed, 1); // Split into smaller asteroids
-                }
-                createExplosion(asteroid.x, asteroid.y, asteroid.hitpoints, asteroid.image);
-                asteroids.splice(j, 1);
-              } else {
-                // Lighten the color slightly
-                let colorValue = Math.max(40, 30 + (asteroid.hitpoints * 3)); // Adjust color value
-                asteroid.color = `rgb(${colorValue}, ${colorValue}, ${colorValue})`;
-              }
-
-              lasers.splice(i, 1);
-              score += actualDamage * 50; // Increase score based on actual damage
-              asteroidsKilled++;
-              playRandomMeteorDestroySound();
-              coins += actualDamage * 20; // Add coins based on actual damage
-              increaseXP(actualDamage * 20); // Increase XP based on actual damage
-
-              // Track damage
-              if (isShip) {
-                damageReport.lasers += actualDamage;
-
-                // Handle explosive laser effect
-                if (ship.explosiveLaserLevel > 0) {
-                  createExplosion(laser.x, laser.y, 0);
-                  let areaDamage = createAreaDamage(laser.x, laser.y, ship.explosiveLaserLevel * 15, ship.laserLevel); // Increase radius based on explosiveLaserLevel and damage based on laserLevel
-                  damageReport.explosive += areaDamage;
-                }
-              } else {
-                damageReport.turret += actualDamage;
-              }
-
-              break;
-            }
-          }
-        }
-      }
-
-
-
-
-      // Function to buy drones
-      function buyDrone() {
-        // if (coins >= droneCost) {
-        //   coins -= droneCost;
-        let drone = {
-          x: canvas.width / 2,
-          y: canvas.height / 2,
-          size: 10,
-          damage: 1,
-          speed: 0.5 * droneUpgrades.speed,
-          direction: Math.random() * Math.PI * 2,
-          lasers: [],
-          image: droneImages.regularDrone,
-          laserSpeed: 2 * droneUpgrades.laserSpeed,
-          laserInterval: 80 / droneUpgrades.laserInterval, // Fire lasers more frequently as the interval increases
-          laserTimer: 0
-        };
-        drones.push(drone);
-        playDeployDroneSound();
-        // updateCoinsDisplay();
-        // }
-      }
-
-      function buyBomberDrone() {
-        let bomberDrone = {
-          x: canvas.width / 2,
-          y: canvas.height / 2,
-          size: 12,
-          speed: 0.5 * bomberDroneUpgrades.speed,
-          direction: Math.random() * Math.PI * 2,
-          image: droneImages.bomberDrone,
-          bombs: [],
-          bombInterval: 120,
-          bombTimer: 0
-        };
-        bomberDrones.push(bomberDrone);
-        playDeployDroneSound();
-
-      }
-
-
-      function buyTurret() {
-        if (!turret.bought) {
-          // coins -= 1000;
-          turret.bought = true;
-          turret.x = ship.x;
-          turret.y = ship.y;
-          // updateCoinsDisplay();
-        }
-      }
-
-
-      let doubleTurret = false;
-      let tripleTurret = false;
-
-      function updateTurret() {
-        let nearestAsteroid = findNearestAsteroidInRange();
-        if (nearestAsteroid) {
-          let dx = nearestAsteroid.x - turret.x;
-          let dy = nearestAsteroid.y - turret.y;
-          let angle = Math.atan2(dy, dx);
-          turret.rotation = angle;
-
-          turret.fireTimer++;
-          if (turret.fireTimer >= turret.fireInterval) {
-            turret.fireTimer = 0;
-            let laser = {
-              x: turret.x,
-              y: turret.y,
-              rotation: turret.rotation,
-              size: 2,
-              color: 'blue' // Set the turret laser color to blue
-            };
-            turret.lasers.push(laser);
-            if (doubleTurret) {
-              let laser = {
-                x: turret.x + 3,
-                y: turret.y - 1,
-                rotation: turret.rotation,
-                size: 2,
-                color: 'blue' // Set the turret laser color to blue
-              };
-              turret.lasers.push(laser);
-
-            }
-            if (tripleTurret) {
-              let laser = {
-                x: turret.x - 3,
-                y: turret.y - 1,
-                rotation: turret.rotation,
-                size: 2,
-                color: 'blue' // Set the turret laser color to blue
-              };
-              turret.lasers.push(laser);
-
-            }
-          }
-        }
-
-        turret.x = ship.x;
-        turret.y = ship.y;
-      }
-
-      function updateTurretLasers() {
-        for (let i = turret.lasers.length - 1; i >= 0; i--) {
-          let laser = turret.lasers[i];
-          laser.x += Math.cos(laser.rotation) * 2;
-          laser.y += Math.sin(laser.rotation) * 2;
-          if (laser.x < 0 || laser.x > canvas.width || laser.y < 0 || laser.y > canvas.height) {
-            turret.lasers.splice(i, 1);
-          }
-        }
-      }
-
-
-      function drawTurretLasers() {
-        // console.log(turret.lasers.length);
-
-        for (let i = 0; i < turret.lasers.length; i++) {
-          // console.log('blue');
-          let laser = turret.lasers[i];
-          ctx.fillStyle = turret.color;
-          // ctx.fillStyle = 'cyan';
-          // console.log(laser.x + " , " + laser.y);
-          ctx.fillRect(laser.x - laser.size * 2, laser.y - laser.size * 2, laser.size * 2, laser.size * 2);
-        }
-      }
-
-
-      function updateBoomerang() {
-        if (!boomerang.active) return;
-
-        boomerang.x += boomerang.dx * boomerang.speed;
-        boomerang.y += boomerang.dy * boomerang.speed;
-
-        // Calculate the rotation angle based on the boomerang's velocity
-        boomerang.angle = Math.atan2(boomerang.dy, boomerang.dx);
-
-        // Bounce off the edges of the screen
-        if (boomerang.x < 0 || boomerang.x > canvas.width) {
-          boomerang.dx = -boomerang.dx;
-        }
-        if (boomerang.y < 0 || boomerang.y > canvas.height) {
-          boomerang.dy = -boomerang.dy;
-        }
-
-        // Check collision with asteroids
-        for (let i = 0; i < asteroids.length; i++) {
-          let asteroid = asteroids[i];
-          if (isColliding(boomerang, asteroid)) {
-            let actualDamage = Math.min(boomerang.damage + damageBooster, asteroid.hitpoints);
-            asteroid.hitpoints -= actualDamage;
-            damageReport.boomerang += actualDamage;
-
-            if (asteroid.hitpoints <= 0) {
-              createExplosion(asteroid.x, asteroid.y, asteroid.hitpoints);
-              asteroids.splice(i, 1);
-              score += actualDamage * 50;
-              coins += actualDamage * 20;
-              increaseXP(actualDamage * 20);
-            }
-          }
-        }
-      }
-
-      const boomerangImage = new Image();
-      boomerangImage.src = 'icons/Boomeranggold.png';
-
-      function drawBoomerang() {
-        if (!boomerang.active) return;
-
-        // ctx.fillStyle = 'orange';
-        // ctx.beginPath();
-        // ctx.arc(boomerang.x, boomerang.y, boomerang.size, 0, Math.PI * 2);
-        // ctx.closePath();
-        // ctx.fill();
-
-        ctx.save();
-        ctx.translate(boomerang.x, boomerang.y);
-        ctx.rotate(boomerang.angle);
-        ctx.drawImage(boomerangImage, -boomerang.size / 2, -boomerang.size / 2, boomerang.size * 3, boomerang.size * 3);
-        ctx.restore();
-
-      }
-
-      function activateBoomerang() {
-        boomerang.active = true;
-        boomerang.x = canvas.width / 2;
-        boomerang.y = canvas.height / 2;
-        boomerang.dx = (Math.random() * 2.2 - 1) * boomerang.speed;
-        boomerang.dy = (Math.random() * 2.2 - 1) * boomerang.speed;
-      }
-
-      // function drawLasers() {
-      //   ctx.fillStyle = 'red';
-      //   for (let i = 0; i < ship.lasers.length; i++) {
-      //     ctx.fillRect(ship.lasers[i].x - 1, ship.lasers[i].y - 1, ship.laserLevel + 3, ship.laserLevel + 3); // Drawing lasers as small squares for better collision detection
-      //   }
+
+      // Start a new game
+      // createAsteroids();
+      // startGame();
+    });
+
+    document.addEventListener('keydown', function (event) {
+      if (document.getElementById('levelUpModal').style.display === 'block') {
+        if (event.key === '1') {
+          selectUpgrade(1);
+        } else if (event.key === '2') {
+          selectUpgrade(2);
+        } else if (event.key === '3') {
+          selectUpgrade(3);
+        }
+      }
+    });
+
+    // Start the game
+    // startGame();
+
+
+    // document.addEventListener('DOMContentLoaded', () => {
+    //   // loadUnlocks();
+    //   populateAchievements();
+    //   if (isMobile()) {
+    //     document.getElementById('joystick').style.display = 'block';
+    //     document.getElementById('startScreen').style.display = 'flex';
+    //   } else {
+    //     // startGame();
+    //   }
+    // });
+
+
+    const weapons = [
+      {
+        name: 'Basic Laser',
+        description: 'Standard weapon. Fires straight lasers.',
+        icon: 'icons/Basiclaser.svg'
+      },
+      {
+        name: 'Explosive Laser',
+        description: 'Lasers explode on impact, causing area damage.',
+        icon: 'icons/Explosivelaser.svg'
+      },
+      {
+        name: 'Laser Drone',
+        description: 'Drone that flies around you shooting randomly.',
+        icon: 'icons/laserdrone.png'
+      },
+      {
+        name: 'Bomber Drone',
+        description: 'Drone that leaves protective mines that explode with area damage when an asteroid gets nearby.',
+        icon: 'icons/Bomberdrone.svg'
+      },
+      {
+        name: 'Acid Bomb',
+        description: 'Releases acid that deals damage over time in an area.',
+        icon: 'icons/Acidbomb.svg'
+      },
+      {
+        name: 'Sonic Blast',
+        description: 'Creates a wave that damages all enemies in its path.',
+        icon: 'icons/Sonicray.svg'
+      },
+      {
+        name: 'Death Ray',
+        description: 'Fire a beam that melts and instakills everything in its path.',
+        icon: 'icons/Deathray.svg'
+      },
+      {
+        name: 'Boomerang',
+        description: 'A boomerang that bounces around the level.',
+        icon: 'icons/Boomerang.svg'
+      },
+      {
+        name: 'Freeze Ray',
+        description: 'Freezes enemies in place for a short duration.',
+        icon: 'icons/Freeze.svg'
+      },
+      {
+        name: 'Nano Swarm',
+        description: 'A swarm of nanobots that seek and destroy enemies.',
+        icon: 'icons/nanodrone.png'
+      },
+      {
+        name: 'Turret',
+        description: 'Deploys a turret that automatically shoots at enemies.',
+        icon: 'icons/Autocannon.svg'
+      }
+    ];
+
+    function toggleWeaponInfo() {
+      const weaponInfoDiv = document.getElementById('weaponInfo');
+      // console.log(weaponInfoDiv);
+      weaponInfoDiv.style.display = weaponInfoDiv.style.display === 'none' ? 'block' : 'none';
+      // console.log("toggle2");
+
+      // Won't place nicely together with above
+      // if (isPaused) {
+
+      //   gameLoop = setInterval(update, 1000 / 60); // Resume game loop
+      //   isPaused = false;
+
+      // } else {
+
+      //   clearInterval(gameLoop);
+      //   isPaused = true;
+
       // }
 
-      function drawTurret() {
-        ctx.save();
-        ctx.translate(turret.x, turret.y);
-        ctx.rotate(turret.rotation * Math.PI / 180);
-        ctx.fillStyle = 'cyan';
-        // ctx.arc(0, 0, 10, 0, Math.PI * 2);
-        // ctx.strokeStyle = 'cyan';
-        // ctx.stroke();
-
-        ctx.fillRect(-turret.size / 2, -turret.size / 2, turret.size + 2, turret.size);
-        ctx.restore();
-
-        ctx.beginPath();
-
-      }
-
-      function findNearestAsteroid() {
-        let nearestAsteroid = null;
-        let nearestDistance = Infinity;
-        for (let i = 0; i < asteroids.length; i++) {
-          let dx = ship.x - asteroids[i].x;
-          let dy = ship.y - asteroids[i].y;
-          let distance = Math.sqrt(dx * dx + dy * dy);
-          if (distance < nearestDistance) {
-            nearestAsteroid = asteroids[i];
-            nearestDistance = distance;
-          }
-        }
-        return nearestAsteroid;
-      }
-
-
-      function findNearestAsteroidInRange() {
-        let nearestAsteroid = null;
-        let nearestDistance = Infinity;
-        for (let i = 0; i < asteroids.length; i++) {
-          let dx = turret.x - asteroids[i].x;
-          let dy = turret.y - asteroids[i].y;
-          let distance = Math.sqrt(dx * dx + dy * dy);
-          if (distance < nearestDistance && distance <= turret.range) {
-            nearestAsteroid = asteroids[i];
-            nearestDistance = distance;
-          }
-        }
-        return nearestAsteroid;
-      }
-
-
-      function drawSonicBlast() {
-        ctx.strokeStyle = 'blue';
-        ctx.lineWidth = 1;
-        for (let i = 0; i < sonicBlast.waves.length; i++) {
-          const wave = sonicBlast.waves[i];
-          ctx.beginPath();
-          ctx.arc(wave.x, wave.y, wave.radius, 0, Math.PI * 2);
-          ctx.stroke();
-        }
-      }
-
-
-      function selectUpgrade(choice) {
-        const upgrades = window.levelUpgrades;
-        applyUpgrade(upgrades[choice - 1]);
-        document.getElementById('levelUpModal').style.display = 'none';
-
-        // Resume the game
-        gameLoop = setInterval(update, 1000 / 60); // 60 FPS
-      }
-
-
-      function upgradeDrone(attribute) {
-        const cost = 200;
-        // if (coins >= cost) {
-        //   coins -= cost;
-        droneUpgrades[attribute]++;
-
-        // Update existing drones with new upgrade levels
-        drones.forEach(drone => {
-          switch (attribute) {
-            case 'speed':
-              drone.speed = 2 * droneUpgrades.speed;
-              break;
-            case 'laserSpeed':
-              drone.laserSpeed = 5 * droneUpgrades.laserSpeed;
-              break;
-            case 'laserInterval':
-              drone.laserInterval = 120 / droneUpgrades.laserInterval;
-              break;
-          }
-        });
-        // updateCoinsDisplay();
-        // updateMarketplaceDisplay();
-
-      }
-
-      function applyGravity(object) {
-        const dx = planet.x - object.x;
-        const dy = planet.y - object.y;
-        const distance = Math.sqrt(dx * dx + dy * dy);
-        const force = gravityStrength / (distance * distance); // Inverse-square law
-
-        object.dx += force * dx / distance;
-        object.dy += force * dy / distance;
-      }
-
-      // Update all drones
-      function updateDrones() {
-        drones.forEach(drone => {
-          const dx = ship.x - drone.x;
-          const dy = ship.y - drone.y;
-          const distance = Math.sqrt(dx * dx + dy * dy);
-
-          if (distance > 250) { // If the drone is too far from the ship
-            const angleToShip = Math.atan2(dy, dx);
-            drone.direction = angleToShip; // Change direction towards the ship
-          }
-
-          drone.x += Math.cos(drone.direction) * drone.speed;
-          drone.y += Math.sin(drone.direction) * drone.speed;
-
-          if (drone.x < 0) drone.x = canvas.width;
-          else if (drone.x > canvas.width) drone.x = 0;
-          if (drone.y < 0) drone.y = canvas.height;
-          else if (drone.y > canvas.height) drone.y = 0;
-
-          for (let i = drone.lasers.length - 1; i >= 0; i--) {
-            let laser = drone.lasers[i];
-            laser.x += Math.cos(laser.direction) * drone.laserSpeed;
-            laser.y += Math.sin(laser.direction) * drone.laserSpeed;
-
-            if (laser.x < 0 || laser.x > canvas.width || laser.y < 0 || laser.y > canvas.height) {
-              drone.lasers.splice(i, 1);
-            }
-          }
-
-          drone.laserTimer++;
-          if (drone.laserTimer >= drone.laserInterval) {
-            drone.laserTimer = 0;
-            let laser = {
-              x: drone.x,
-              y: drone.y,
-              direction: Math.random() * Math.PI * 2,
-              size: 2
-            };
-            drone.lasers.push(laser);
-          }
-
-          // Track damage for drone lasers
-          drone.lasers.forEach(laser => {
-            for (let j = asteroids.length - 1; j >= 0; j--) {
-              let asteroid = asteroids[j];
-              if (isColliding(laser, asteroid)) {
-                let actualDamage = Math.min(drone.damage + damageBooster, asteroid.hitpoints);
-                asteroid.hitpoints -= actualDamage;
-                damageReport.drones += actualDamage;
-              }
-            }
-          });
-
-          checkLaserCollisions(drone.lasers, false);
-        });
-      }
-
-
-      function updateBomberDrones() {
-        bomberDrones.forEach(drone => {
-          const dx = ship.x - drone.x;
-          const dy = ship.y - drone.y;
-          const distance = Math.sqrt(dx * dx + dy * dy);
-
-          if (distance > 200) {
-            const angleToShip = Math.atan2(dy, dx);
-            const deviationAngle = (Math.random() - 0.5) * (Math.PI / 3);
-            drone.direction = angleToShip + deviationAngle;
-
-          }
-
-          drone.x += Math.cos(drone.direction) * drone.speed;
-          drone.y += Math.sin(drone.direction) * drone.speed;
-
-          if (drone.x < 0) drone.x = canvas.width;
-          else if (drone.x > canvas.width) drone.x = 0;
-          if (drone.y < 0) drone.y = canvas.height;
-          else if (drone.y > canvas.height) drone.y = 0;
-
-          drone.bombTimer++;
-          if (drone.bombTimer >= drone.bombInterval) {
-            drone.bombTimer = 0;
-            let bomb = {
-              x: drone.x,
-              y: drone.y,
-              radius: bomberDroneUpgrades.bombRadius,
-              damage: bomberDroneUpgrades.bombDamage
-            };
-            drone.bombs.push(bomb);
-            playRandomBombLaySound();
-          }
-
-          for (let i = drone.bombs.length - 1; i >= 0; i--) {
-            let bomb = drone.bombs[i];
-            for (let j = asteroids.length - 1; j >= 0; j--) {
-              let asteroid = asteroids[j];
-              let dx = bomb.x - asteroid.x;
-              let dy = bomb.y - asteroid.y;
-              let distance = Math.sqrt(dx * dx + dy * dy);
-              if (distance < bomb.radius + asteroid.size) {
-                let actualDamage = Math.min(bomb.damage + damageBooster, asteroid.hitpoints);
-                asteroid.hitpoints -= actualDamage;
-                damageReport.bomberDrones += actualDamage;
-
-                if (asteroid.hitpoints <= 0) {
-                  createExplosion(asteroid.x, asteroid.y, asteroid.hitpoints, asteroid.image);
-                  asteroids.splice(j, 1);
-                  score += 50;
-                  increaseXP(20);
-                }
-                createExplosion(bomb.x, bomb.y, 1);
-                drone.bombs.splice(i, 1);
-                break;
-              }
-            }
-            if (bomb.x < 0 || bomb.x > canvas.width || bomb.y < 0 || bomb.y > canvas.height) {
-              drone.bombs.splice(i, 1);
-            }
-          }
-        });
-      }
-
-      function drawDrones() {
-        drones.forEach(drone => {
-
-          ctx.save();
-          ctx.translate(drone.x, drone.y);
-          ctx.rotate(drone.direction);
-          ctx.drawImage(drone.image, -drone.size, -drone.size, drone.size * 2, drone.size * 2);
-          ctx.restore();
-
-          // ctx.save();
-          // ctx.translate(drone.x, drone.y);
-          // ctx.rotate(drone.direction);
-          // ctx.beginPath();
-          // ctx.moveTo(0, -drone.size);
-          // ctx.lineTo(-drone.size, drone.size);
-          // ctx.lineTo(drone.size, drone.size);
-          // ctx.closePath();
-          // ctx.fillStyle = 'cyan';
-          // ctx.fill();
-          // ctx.restore();
-
-          ctx.fillStyle = 'cyan';
-          for (let i = 0; i < drone.lasers.length; i++) {
-            let laser = drone.lasers[i];
-            ctx.fillRect(laser.x - 1, laser.y - 1, 2, 2);
-          }
-        });
-      }
-
-      function drawBomberDrones() {
-        bomberDrones.forEach(drone => {
-
-          ctx.save();
-          ctx.translate(drone.x, drone.y);
-          ctx.rotate(drone.direction);
-          ctx.drawImage(drone.image, -drone.size, -drone.size, drone.size * 2, drone.size * 2);
-          ctx.restore();
-
-          // ctx.save();
-          // ctx.translate(drone.x, drone.y);
-          // ctx.rotate(drone.direction);
-          // ctx.beginPath();
-          // ctx.moveTo(0, -drone.size);
-          // ctx.lineTo(-drone.size, drone.size);
-          // ctx.lineTo(drone.size, drone.size);
-          // ctx.closePath();
-          // ctx.fillStyle = 'magenta';
-          // ctx.fill();
-          // ctx.restore();
-
-          // Draw bombs
-          ctx.fillStyle = 'orange';
-          drone.bombs.forEach(bomb => {
-            ctx.beginPath();
-            ctx.arc(bomb.x, bomb.y, 5, 0, Math.PI * 2);
-            ctx.fill();
-          });
-        });
-      }
-
-
-
-      function drawLives() {
-        ctx.fillStyle = 'white';
-        ctx.font = '20px Press Start 2P';
-        ctx.textAlign = 'right';
-        ctx.fillText('Lives: ' + lives, canvas.width - 180, canvas.height - 30);
-      }
-
-      function drawCoins() {
-        ctx.fillStyle = 'white';
-        ctx.font = '20px Press Start 2P';
-        ctx.textAlign = 'left';
-        let coinmessage = 'Coins: ' + coins;
-        if (isMobile())
-          coinmessage = coinmessage + '    tap for store';
-        else
-          coinmessage = coinmessage + "    'b' for store";
-
-        ctx.fillText(coinmessage, 20, canvas.height - 30);
-      }
-
-      // function drawDrone() {
-      //   ctx.save();
-      //   ctx.translate(drone.x, drone.y);
-      //   ctx.rotate(drone.direction);
-      //   ctx.beginPath();
-      //   ctx.moveTo(0, -drone.size);
-      //   ctx.lineTo(-drone.size, drone.size);
-      //   ctx.lineTo(drone.size, drone.size);
-      //   ctx.closePath();
-      //   ctx.fillStyle = 'cyan';
-      //   ctx.fill();
-      //   ctx.restore();
-
-      //   // Draw drone lasers
-      //   ctx.fillStyle = 'cyan';
-      //   for (let i = 0; i < drone.lasers.length; i++) {
-      //     let laser = drone.lasers[i];
-      //     ctx.fillRect(laser.x - 1, laser.y - 1, 2, 2);
-      //   }
-      // }
-
-      function saveTimeTaken(timeTaken) {
-        localStorage.setItem('timeTaken', timeTaken);
-      }
-
-      function getTimeTaken() {
-        return localStorage.getItem('timeTaken');
-      }
-
-      function endGame() {
-        clearInterval(gameLoop);
-        backgroundMusic.pause(); // Stop the background music
-        gameEndTime = new Date();
-
-        const timeTaken = gameEndTime - gameStartTime; // Time in milliseconds
-        saveTimeTaken(timeTaken); // Save the time taken to local storage
-
-        console.log("this run: " + timeTaken);
-        score *= modeScoreMultiplier;
-
-        saveUserScore(userId, score);
-        loadLeaderboard();
-        document.getElementById('leaderboard-container').style.display = 'block';
-
-        // now telegram only
-        handleEndGameOnServer();
-
-
-        ctx.fillStyle = 'white';
-        ctx.font = '40px Arial';
-        ctx.textAlign = 'center';
-        ctx.fillText('Game Over', canvas.width / 2, canvas.height / 2);
-        ctx.font = '20px Arial';
-
-
-
-        ctx.fillText(`Wave: ${wave}`, canvas.width / 2, canvas.height / 2 + 40);
-
-
-        ctx.fillText(`Score: ${score}`, canvas.width / 2, canvas.height / 2 + 70);
-        ctx.fillText(`Asteroids Destroyed: ${asteroidsKilled}`, canvas.width / 2, canvas.height / 2 + 100);
-
-
-        // Calculate and display coins for next round
-        bonusCoins = Math.floor(score * 0.06);
-        coins += bonusCoins;
-        // ctx.fillText(`Bonus Coins for Next Round: ${bonusCoins}`, canvas.width / 2, canvas.height / 2 + 100);
-
-
-        // Show the restart button
-        restartButton.style.display = 'block';
-
-        updateAchievementsAtEnd();
-
-        // const a = new URLSearchParams(window.location.href)
-
-        // if (a && a.get('inMsgId')) {
-        //   fetch(`https://rzzuxqt0hi.execute-api.eu-central-1.amazonaws.com/Prod/api/telegram-webhook/test-score?userId=${a.get('userId')}&score=${score}&inMsgId=${a.get('inMsgId').split('#')[0]}`, {
-        //     method: 'POST'
-        //   })
-        //     .then(response => response.json())
-        //     .then(data => {
-        //       console.log('Success:', data);
-        //     })
-        //     .catch(error => {
-        //       console.error('Error:', error);
-        //     });
-        // }
-
-      }
-
-
-      function drawDamageReport() {
-        ctx.fillStyle = 'white';
-        ctx.font = '14px Arial';
-        ctx.textAlign = 'left';
-        ctx.fillText(`Damage Report:`, 20, canvas.height - 340);
-
-        const weaponDPM = {};
-        const endTime = Date.now();
-        damageReportStartTimes.lasers = gameStartTime;
-
-        Object.keys(damageReport).forEach(weapon => {
-          const activeTime = (endTime - damageReportStartTimes[weapon]) / 60000; // Time in minutes
-          weaponDPM[weapon] = activeTime > 0 ? (damageReport[weapon] / activeTime).toFixed(2) : 0;
-        });
-
-        ctx.fillText(`Lasers: ${damageReport.lasers} (DPM: ${weaponDPM.lasers})`, 20, canvas.height - 320);
-        ctx.fillText(`Explosive Lasers: ${damageReport.explosive} (DPM: ${weaponDPM.explosive})`, 20, canvas.height - 300);
-        ctx.fillText(`Turret: ${damageReport.turret} (DPM: ${weaponDPM.turret})`, 20, canvas.height - 280);
-        ctx.fillText(`Drones: ${damageReport.drones} (DPM: ${weaponDPM.drones})`, 20, canvas.height - 260);
-        ctx.fillText(`Sonic Blast: ${damageReport.sonicBlast} (DPM: ${weaponDPM.sonicBlast})`, 20, canvas.height - 240);
-        ctx.fillText(`Bomber Drones: ${damageReport.bomberDrones} (DPM: ${weaponDPM.bomberDrones})`, 20, canvas.height - 220);
-        ctx.fillText(`Death Ray: ${damageReport.deathRay} (DPM: ${weaponDPM.deathRay})`, 20, canvas.height - 200);
-        ctx.fillText(`Acid: ${damageReport.acid} (DPM: ${weaponDPM.acid})`, 20, canvas.height - 180);
-        ctx.fillText(`Boomerang: ${damageReport.boomerang} (DPM: ${weaponDPM.boomerang})`, 20, canvas.height - 160);
-        ctx.fillText(`Nano: ${damageReport.homing} (DPM: ${weaponDPM.homing})`, 20, canvas.height - 140);
-      }
-
-      function pauseGameForMarketplace() {
-        clearInterval(gameLoop);
-        marketplace.style.display = 'block';
-        backgroundMusic.pause(); // Pause the background music
-
-      }
-
-      function exitMarketplace() {
-        marketplace.style.display = 'none';
-        invincible = true;
-        invincibilityTimer = invincibilityDuration / 2;
-        updateMarketplaceDisplay(); // Update display to reflect current levels
-        gameLoop = setInterval(update, 1000 / 60); // Resume game loop
-        backgroundMusic.play(); // Resume the background music
-
-      }
-
-      function upgrade(attribute) {
-        const cost = 100;
-        console.log("updgradeing with coins");
-        if (coins >= cost) {
-          coins -= cost;
-          switch (attribute) {
-            case 'lasers':
-              ship.laserLevel++;
-              break;
-            case 'maxbullets':
-              ship.maxBulletsLevel++;
-              break;
-            case 'explosivelaser':
-              ship.explosiveLaserLevel++;
-              break;
-            case 'acceleration':
-              ship.accelerationLevel++;
-              ship.acceleration = 0.1 * ship.accelerationLevel;
-              break;
-            case 'laserCooldown':
-              ship.laserCooldownLevel++;
-              ship.maxBulletsLevel++;
-              ship.laserCooldown = Math.max(5, ship.laserCooldown - 3);
-              break;
-            case 'rotationSpeed':
-              ship.rotationSpeedLevel++;
-              ship.rotationSpeed = 2 * ship.rotationSpeedLevel;
-              break;
-            case 'turretRange':
-              turretUpgrades.range++;
-              turret.range = 200 * turretUpgrades.range;
-              break;
-            case 'turretFireRate':
-              turretUpgrades.fireRate++;
-              turret.fireInterval = 120 / turretUpgrades.fireRate;
-              break;
-            case 'turretDamage':
-              turretUpgrades.damage++;
-              turret.damage = turretUpgrades.damage + 1;
-              break;
-            case 'boomerangSpeed':
-              boomerangUpgrades.speed++;
-              boomerang.speed = 2 * boomerangUpgrades.speed;
-              break;
-            case 'boomerangDamage':
-              boomerangUpgrades.damage++;
-              boomerang.damage = boomerangUpgrades.damage;
-              break;
-
-          }
-
-          updateMarketplaceDisplay();
-          updateCoinsDisplay();
-        }
-      }
-
-
-      let fourthUpgradeUnlocked = false;
-
-      function levelUp() {
-        level++;
-        xp = 0;  // Reset XP
-        xpToNextLevel = Math.floor(xpToNextLevel * levelUpXPMultiplier); // Increase XP required for next level
-        updateXPBar();
-
-        // Generate three random upgrades
-        let upgradesToRetrieve = 3;
-        if (fourthUpgradeUnlocked)
-          upgradesToRetrieve++;
-
-        const upgrades = getRandomUpgrades(upgradesToRetrieve);
-
-        // Display the level-up modal
-        const levelUpModal = document.getElementById('levelUpModal');
-        document.getElementById('upgrade1').textContent = `1. ${upgrades[0]}`;
-        document.getElementById('upgrade2').textContent = `2. ${upgrades[1]}`;
-        document.getElementById('upgrade3').textContent = `3. ${upgrades[2]}`;
-        if (fourthUpgradeUnlocked) {
-          document.getElementById('upgrade4').style.display = `block`;
-          document.getElementById('upgrade4').textContent = `4. ${upgrades[3]}`;
-        }
-
-        levelUpModal.style.display = 'block';
-
-        // Store upgrades in a global variable for later use
-        window.levelUpgrades = upgrades;
-
-        // Pause the game
-        clearInterval(gameLoop);
-
-        invincible = true;
-        invincibilityTimer = invincibilityDuration;
-      }
-
-
-
-      function countTechnologies() {
-        let count = 4;
-
-        // These are all the achievements that have a specific weapon unlock assigned
-
-        if (Achievements.reach_wave_10.reached) count++;
-        if (Achievements.reach_wave_20.reached) count++;
-        if (Achievements.complete_normal_mode.reached) count++;
-        if (Achievements.destroy_100_asteroids.reached) count++;
-        if (Achievements.kill_5_aliens.reached) count++;
-        if (Achievements.no_lives_lost.reached) count++;
-        if (Achievements.death_ray_damage.reached) count++;
-        if (Achievements.complete_meteor_normal_mode.reached) count++;
-        if (Achievements.complete_planet_normal_mode.reached) count++;
-        if (Achievements.complete_hard_mode.reached) count++;
-        if (Achievements.complete_hero_mode.reached) count++;
-        if (Achievements.drone_damage.reached) count++;
-        if (Achievements.laser_damage.reached) count++;
-
-        return count;
-      }
-
-      let damageBooster = 0;
-
-      function getRandomUpgrades(count) {
-
-        // fourthUpgradeUnlocked = true;
-
-        // if (    Weapons.deathRay.unlocked = true;
-        const availableUpgrades = [
-          'Increase Laser Level',
-          // 'Increase Max Bullets',
-          'Decrease Laser Cooldown',
-          'Increase Rotation Speed',
-          ...(activeWeaponClasses.includes('turret') ? ['Increase Turret Range', 'Increase Turret Firerate', 'Increase Turret Damage'] : ['Activate Turret']),
-          ...(activeWeaponClasses.includes('freeze') ? ['Increase Freeze Duration', 'Decrease Freeze Cooldown'] : ['Activate Freeze Effect']),
-          ...(activeWeaponClasses.includes('bomberdrone') ? ['Increase Bomber Drone Bomb Radius', 'Increase Bomber Drone Bomb Damage'] : ['Activate Bomber Drone']),
-
-        ];
-
-        if (Achievements.laser_damage.reached)
-          availableUpgrades.push(...(activeWeaponClasses.includes('explosive') ? ['Increase Explosive Laser Level'] : ['Activate Explosive Laser']));
-
-
-
-        if (Achievements.reach_wave_10.reached)
-          availableUpgrades.push(...(activeWeaponClasses.includes('sonic') ? ['Increase Sonic Blast Range', 'Increase Sonic Blast Damage', 'Decrease Sonic Blast Cooldown'] : ['Activate Sonic Blast']));
-
-        if (Achievements.reach_wave_20.reached)
-          availableUpgrades.push(...(activeWeaponClasses.includes('boomerang') ? ['Increase Boomerang Speed', 'Increase Boomerang Damage'] : ['Activate Boomerang']));
-
-        if (Achievements.complete_normal_mode.reached)
-          availableUpgrades.push(...(activeWeaponClasses.includes('acid') ? ['Increase Acid Bomb Duration', 'Decrease Acid Bomb Cooldown', 'Increase Acid Bomb Size'] : ['Activate Acid Bomb']));
-
-        if (Achievements.destroy_100_asteroids.reached)
-          availableUpgrades.push(...(activeWeaponClasses.includes('drone') ? ['Increase Drone Firerate'] : ['Activate Drone']));
-
-        if (Achievements.kill_5_aliens.reached)
-          availableUpgrades.push(...(activeWeaponClasses.includes('deathray') ? ['Increase Death Ray Length', 'Increase Death Ray Width', 'Decrease Death Ray Cooldown'] : ['Activate Death Ray']));
-
-        if (Achievements.no_lives_lost.reached)
-          availableUpgrades.push(...(activeWeaponClasses.includes('homingmissile') ? ['Boost Nano Swarm', 'Decrease Nano Swarm Cooldown'] : ['Activate Nano Swarm']));
-
-        if (!fourthUpgradeUnlocked && Achievements.death_ray_damage.reached)
-          availableUpgrades.push('Extra Upgrade Choice');
-
-        if ((activeWeaponClasses.includes('drone') || activeWeaponClasses.includes('bomberdrone')) && Achievements.drone_damage.reached)
-          availableUpgrades.push('Drone Army');
-
-        if (Achievements.complete_meteor_normal_mode.reached && (activeWeaponClasses.includes('turret')))
-          availableUpgrades.push('Double Turret');
-
-        if (Achievements.complete_planet_normal_mode.reached && (activeWeaponClasses.includes('turret')))
-          availableUpgrades.push('Triple Turret');
-
-        if (Achievements.complete_hard_mode.reached)
-          availableUpgrades.push('Damage Booster');
-
-        if (!fourthUpgradeUnlocked && Achievements.complete_planet_hard_mode.reached)
-          availableUpgrades.push('Extra Upgrade Choice');
-
-        const upgrades = [];
-        for (let i = 0; i < count; i++) {
-          if (availableUpgrades.length === 0) break; // Exit loop if no more upgrades available
-          const randomIndex = Math.floor(Math.random() * availableUpgrades.length);
-          upgrades.push(availableUpgrades[randomIndex]);
-          availableUpgrades.splice(randomIndex, 1);
-        }
-
-        return upgrades;
-      }
-
-      function applyUpgrade(upgrade) {
-        const now = Date.now();
-
-        switch (upgrade) {
-          case 'Increase Laser Level':
-            ship.laserLevel++;
-            break;
-          case 'Decrease Laser Cooldown':
-            ship.laserCooldownLevel++;
-            ship.maxBulletsLevel++;
-            ship.laserCooldown = Math.max(5, ship.laserCooldown - 3);
-            break;
-          case 'Increase Rotation Speed':
-            ship.rotationSpeedLevel++;
-            ship.rotationSpeed = 2 * ship.rotationSpeedLevel;
-            break;
-          case 'Activate Explosive Laser':
-            activateWeaponClass('explosive');
-            damageReportStartTimes.explosive = now;
-            break;
-          case 'Increase Explosive Laser Level':
-            ship.explosiveLaserLevel++;
-            break;
-          case 'Activate Turret':
-            activateWeaponClass('turret');
-            damageReportStartTimes.turret = now;
-            break;
-          case 'Increase Turret Range':
-            turretUpgrades.range++;
-            turret.range = 200 * turretUpgrades.range;
-            break;
-          case 'Increase Turret Firerate':
-            turretUpgrades.fireRate++;
-            turret.fireInterval = 120 / turretUpgrades.fireRate;
-            break;
-          case 'Increase Turret Damage':
-            turretUpgrades.damage++;
-            turret.damage = turretUpgrades.damage;
-            break;
-          case 'Activate Drone':
-            activateWeaponClass('drone');
-            damageReportStartTimes.drones = now;
-            break;
-          case 'Increase Drone Firerate':
-            droneUpgrades.laserInterval++;
-            drones.forEach(drone => {
-              drone.laserInterval = 80 / droneUpgrades.laserInterval;
-            });
-            break;
-          case 'Activate Sonic Blast':
-            activateWeaponClass('sonic');
-            damageReportStartTimes.sonicBlast = now;
-            break;
-          case 'Increase Sonic Blast Range':
-            sonicBlast.range += 50;
-            sonicBlast.rangeLevel++;
-            break;
-          case 'Increase Sonic Blast Damage':
-            sonicBlast.damageLevel++;
-            sonicBlast.damage++;
-            break;
-          case 'Decrease Sonic Blast Cooldown':
-            sonicBlast.cooldown = Math.max(60, sonicBlast.cooldown - 30);
-            sonicBlast.cooldownLevel++;
-            break;
-          case 'Activate Bomber Drone':
-            activateWeaponClass('bomberdrone');
-            damageReportStartTimes.bomberDrones = now;
-            break;
-          case 'Increase Bomber Drone Speed':
-            bomberDroneUpgrades.speed += 0.2;
-            bomberDrones.forEach(drone => {
-              drone.speed = 0.5 * bomberDroneUpgrades.speed;
-            });
-            break;
-          case 'Increase Bomber Drone Bomb Radius':
-            bomberDroneUpgrades.bombRadius += 10;
-            bomberDroneUpgrades.bombRadiusLevel++;
-            break;
-          case 'Increase Bomber Drone Bomb Damage':
-            bomberDroneUpgrades.bombDamage++;
-            break;
-          case 'Activate Death Ray':
-            activateWeaponClass('deathray');
-            damageReportStartTimes.deathRay = now;
-            break;
-          case 'Increase Death Ray Length':
-            deathRayUpgrades.length++;
-            deathRay.length = 1000 * deathRayUpgrades.length;
-            break;
-          case 'Increase Death Ray Width':
-            deathRayUpgrades.width++;
-            deathRay.width = 50 * deathRayUpgrades.width;
-            break;
-          case 'Decrease Death Ray Cooldown':
-            deathRayUpgrades.cooldown++;
-            deathRay.cooldown = Math.max(60, 300 - 30 * deathRayUpgrades.cooldown);
-            break;
-          case 'Activate Acid Bomb':
-            activateWeaponClass('acid');
-            damageReportStartTimes.acid = now;
-            break;
-          case 'Increase Acid Bomb Duration':
-            acidBombUpgrades.duration++;
-            acidBomb.duration = 300 * acidBombUpgrades.duration;
-            break;
-          case 'Decrease Acid Bomb Cooldown':
-            acidBombUpgrades.cooldown++;
-            acidBomb.cooldown = Math.max(60, 300 - 30 * acidBombUpgrades.cooldown);
-            break;
-          case 'Increase Acid Bomb Size':
-            acidBombUpgrades.size++;
-            acidBomb.size = 20 + (20 * acidBombUpgrades.size);
-            break;
-          case 'Activate Freeze Effect':
-            activateWeaponClass('freeze');
-            damageReportStartTimes.freeze = now;
-            break;
-          case 'Increase Freeze Duration':
-            freezeEffectUpgrades.duration++;
-            freezeEffect.duration = 20 + (10 * freezeEffectUpgrades.duration);
-            break;
-          case 'Decrease Freeze Cooldown':
-            freezeEffectUpgrades.cooldown++;
-            freezeEffect.cooldown = Math.max(60, 600 - 60 * freezeEffectUpgrades.cooldown);
-            break;
-          case 'Activate Boomerang':
-            activateWeaponClass('boomerang');
-            damageReportStartTimes.boomerang = now;
-            break;
-          case 'Increase Boomerang Speed':
-            boomerangUpgrades.speed++;
-            boomerang.speed = 2 * boomerangUpgrades.speed;
-            break;
-          case 'Increase Boomerang Damage':
-            boomerangUpgrades.damage++;
-            boomerang.damage = boomerangUpgrades.damage;
-            break;
-          case 'Activate Nano Swarm':
-            activateWeaponClass('homingmissile');
-            damageReportStartTimes.homing = now;
-            break;
-          case 'Boost Nano Swarm':
-            homingMissileUpgrades.damage++;
-            homingMissileUpgrades.speed++;
-            break;
-          case 'Decrease Nano Swarm Cooldown':
-            homingMissileUpgrades.cooldown++;
-            homingMissile.cooldown = Math.max(20, 120 - 30 * homingMissileUpgrades.cooldown);
-            break;
-          case 'Double Turret':
-            doubleTurret = true;
-            break;
-          case 'Triple Turret':
-            tripleTurret = true;
-            break;
-          case 'Drone Army':
-            buyDrone();
-            buyBomberDrone();
-            break;
-          case 'Damage Booster':
-            damageBooster++;
-            break;
-          case 'Extra Choice':
-            fourthUpgradeUnlocked = true;
-        }
-      }
-
-      let damageReportStartTimes = {};
-
-      // Initialize total damage for each weapon
-      function initializeWeaponDamageTracking() {
-        const weaponClasses = ['explosive', 'turret', 'drone', 'sonic', 'bomberdrone', 'deathray', 'acid', 'freeze', 'boomerang', 'homingmissile'];
-        weaponClasses.forEach(weapon => {
-          // damageReport[weapon] = 0;
-          damageReportStartTimes[weapon] = null;
-        });
-      }
-
-      initializeWeaponDamageTracking();
-
-
-
-      function activateWeaponClass(weaponClass) {
-        // temporarily remove restrictions
-        if (!activeWeaponClasses.includes(weaponClass) && activeWeaponClasses.length < 6) {
-          activeWeaponClasses.push(weaponClass);
-          // damageReportStartTimes[weaponClass] = Date.now();
-
-          switch (weaponClass) {
-            case 'explosive':
-              ship.explosiveLaserLevel = 1;
-              break;
-            case 'turret':
-              turret.bought = true;
-              turretUpgrades.range = 1;
-              turretUpgrades.fireRate = 1;
-              turretUpgrades.damage = 1;
-              break;
-            case 'drone':
-              buyDrone();
-              break;
-            case 'bomberdrone':
-              bomberDroneUpgrades = {
-                speed: 1,
-                bombRadius: 50,
-                bombRadiusLevel: 1,
-                bombDamage: 2
-              };
-              buyBomberDrone();
-              break;
-            case 'sonic':
-              sonicBlast.range = 200;
-              sonicBlast.damage = 1;
-              sonicBlast.cooldown = 300;
-              break;
-            case 'deathray':
-              deathRay.length = 1000;
-              deathRay.width = 50;
-              deathRay.cooldown = 300;
-              break;
-            case 'homingmissile':
-              homingMissile.cooldown = 120;
-              homingMissile.timer = 0;
-              break;
-            case 'freeze':
-              freezeEffect.duration = 30;
-              freezeEffect.cooldown = 600;
-              break;
-            case 'boomerang':
-              activateBoomerang();
-              break;
-
-          }
-
-        }
-      }
-      // Update function to draw active weapon classes with cooldown indicators
-      function drawActiveWeaponClasses() {
-        const container = document.getElementById('activeWeaponClassesContainer');
-        container.innerHTML = ''; // Clear previous content
-
-        for (const weaponClass of activeWeaponClasses) {
-          const iconContainer = document.createElement('div');
-          iconContainer.classList.add('iconContainer');
-
-          const icon = document.createElement('div');
-          icon.classList.add('weaponClassIcon', `icon-${weaponClass.toLowerCase().replace(/\s+/g, '')}`);
-
-          // Create a span element to display the number of upgrades
-          const upgradeCount = document.createElement('span');
-          upgradeCount.classList.add('upgradeCount');
-          upgradeCount.textContent = getUpgradeCount(weaponClass); // Get the number of upgrades for the weapon class
-
-          // Append the icon and upgrade count to the container
-          iconContainer.appendChild(icon);
-          iconContainer.appendChild(upgradeCount);
-          container.appendChild(iconContainer);
-        }
-      }
-
-      function drawCooldownIndicator(x, y, radius, cooldown, maxCooldown) {
-        if (cooldown <= 0) return;
-
-        const startAngle = -Math.PI / 2; // Start at the top
-        const endAngle = startAngle + (2 * Math.PI * (1 - cooldown / maxCooldown));
-
-        ctx.save();
-        ctx.strokeStyle = 'rgba(255, 255, 255, 0.8)';
-        ctx.lineWidth = 3;
-        ctx.beginPath();
-        ctx.arc(x, y, radius, startAngle, endAngle);
-        ctx.stroke();
-        ctx.restore();
-      }
-
-
-
-      function getUpgradeCount(weaponClass) {
-        switch (weaponClass) {
-          case 'explosive':
-            return ship.explosiveLaserLevel;
-          case 'turret':
-            return turretUpgrades.range + turretUpgrades.fireRate + turretUpgrades.damage - 2;
-          case 'drone':
-            return droneUpgrades.laserInterval; // Assuming this is the main upgrade for drones
-          case 'sonic':
-            return sonicBlast.rangeLevel + sonicBlast.damageLevel + sonicBlast.cooldownLevel - 2; // Example calculation
-          case 'bomberdrone':
-            return bomberDroneUpgrades.speed + bomberDroneUpgrades.bombRadiusLevel + bomberDroneUpgrades.bombDamage - 3;
-          case 'deathray':
-            return deathRayUpgrades.length + deathRayUpgrades.width + deathRayUpgrades.cooldown - 2;
-          case 'acid':
-            return acidBombUpgrades.duration + acidBombUpgrades.cooldown + acidBombUpgrades.size - 2;
-          case 'freeze':
-            return freezeEffectUpgrades.duration + freezeEffectUpgrades.cooldown - 1;
-          case 'boomerang':
-            return boomerangUpgrades.speed + boomerangUpgrades.damage - 1;
-          case 'homingmissile':
-            return homingMissileUpgrades.speed + homingMissileUpgrades.damage + homingMissileUpgrades.cooldown - 2;
-
-          default:
-            return 0;
-        }
-      }
-
-
-
-      function updateCoinsDisplay() {
-        coinsDisplay.textContent = coins;
-      }
-
-
-      // Draw lasers
-      function drawLasers() {
-        ctx.fillStyle = 'red';
-        for (let i = 0; i < ship.lasers.length; i++) {
-          ctx.fillRect(ship.lasers[i].x - 1, ship.lasers[i].y - 1, ship.laserLevel + 3, ship.laserLevel + 3); // Drawing lasers as small squares for better collision detection
-        }
-      }
-
-      // Update lasers
-      function updateLasers() {
-        for (let i = 0; i < ship.lasers.length; i++) {
-          let laser = ship.lasers[i];
-          laser.x += 10 * Math.sin(laser.rotation * Math.PI / 180);
-          laser.y -= 10 * Math.cos(laser.rotation * Math.PI / 180);
-
-          // Remove lasers that are off-screen
-          if (laser.x < 0 || laser.x > canvas.width || laser.y < 0 || laser.y > canvas.height) {
-            ship.lasers.splice(i, 1);
-            i--;
-          }
-        }
-      }
-
-      function isColliding(obj1, obj2) {
-        if (obj1.radius) {
-          // Circular collision detection for sonic blast wave
-          let dx = obj1.x - obj2.x;
-          let dy = obj1.y - obj2.y;
-          let distance = Math.sqrt(dx * dx + dy * dy);
-          return distance < obj1.radius + obj2.size;
-        } else {
-          // Original collision detection
-          let dx = obj1.x - obj2.x;
-          let dy = obj1.y - obj2.y;
-          let distance = Math.sqrt(dx * dx + dy * dy);
-          return distance < (obj1.size || 1) + obj2.size;
-        }
-      }
-
-
-      function drawPixelatedExplosion(x, y, size) {
-        const canvas = document.createElement('canvas');
-        // const ctx = canvas.getContext('2d');
-        const pixelSize = 4; // Adjust pixel size to your preference
-
-        canvas.width = size;
-        canvas.height = size;
-
-        // Draw explosion on the off-screen canvas
-        ctx.fillStyle = 'orange';
-        ctx.beginPath();
-        ctx.arc(size / 2, size / 2, size / 2, 0, Math.PI * 2);
-        ctx.fill();
-
-        // Get the image data
-        const imageData = ctx.getImageData(0, 0, size, size);
-
-        // Create a new canvas for pixelated effect
-        const pixelCanvas = document.createElement('canvas');
-        const pixelCtx = pixelCanvas.getContext('2d');
-
-        pixelCanvas.width = size;
-        pixelCanvas.height = size;
-
-        // Draw pixelated effect
-        for (let y = 0; y < size; y += pixelSize) {
-          for (let x = 0; x < size; x += pixelSize) {
-            const pixelIndex = (y * size + x) * 4;
-            const r = imageData.data[pixelIndex];
-            const g = imageData.data[pixelIndex + 1];
-            const b = imageData.data[pixelIndex + 2];
-            const a = imageData.data[pixelIndex + 3];
-
-            pixelCtx.fillStyle = `rgba(${r},${g},${b},${a / 255})`;
-            pixelCtx.fillRect(x, y, pixelSize, pixelSize);
-          }
-        }
-
-        // Draw the pixelated explosion on the main canvas
-        ctx.drawImage(pixelCanvas, 0, 0);
-
-        // Draw the pixelated canvas onto the game canvas
-        ctx.drawImage(canvas, x - size / 2, y - size / 2);
-      }
-
-      // Usage
-      // drawPixelatedExplosion(100, 100, 64);
-
-
-      function drawScore() {
-        ctx.fillStyle = 'white';
-        ctx.font = '20px Arial';
-        ctx.textAlign = 'left';
-        ctx.fillText(`Wave: ${wave}`, canvas.width - 120, canvas.height - 30);
-
-        if (!isMobile())
-          ctx.fillText("\'m\' to toggle music \'n\' sound \'v\' volume  'p\' pause 'i\' info", 20, canvas.height - 30);
-
-      }
-
-
-
-      // Draw wave message
-      function drawWaveMessage() {
-        ctx.fillStyle = 'white';
-        ctx.font = '40px Arial';
-        ctx.textAlign = 'center';
-        ctx.fillText('Wave ' + wave, canvas.width / 2, canvas.height / 2);
-      }
-
-      let chanceForSmallAsteroid = 3;
-      let chanceForVerySmallAsteroid = 1;
-      let chanceForHardenedAsteroid = 5;
-      let chanceForVeryHardenedAsteroid = 2; // Example chance for very hardened asteroid
-      let chanceForMegaHardenedAsteroid = 1; // Example chance for mega hardened asteroid
-
-      function createSmallerAsteroids(x, y, size, speed, hitpoints) {
-        const baseAngles = [0, Math.PI / 2, Math.PI, (3 * Math.PI) / 2];
-        const speedMultiplier = 0.6; // Decrease speed for smaller asteroids
-        const newSize = size / 2; // New size for smaller asteroids
-
-        for (let i = 0; i < 3; i++) {
-          const angleVariation = (Math.random() - 0.5) * 0.7; // Random variation between -0.1 and 0.1 radians
-          const angle = baseAngles[i] + angleVariation;
-
-          let asteroid = {
-            x: x,
-            y: y,
-            size: newSize,
-            speed: speed * speedMultiplier,
-            dx: Math.cos(angle) * speed * speedMultiplier,
-            dy: Math.sin(angle) * speed * speedMultiplier,
-            hitpoints: hitpoints,
-            color: 'gray'
-          };
-          asteroids.push(asteroid);
-        }
-      }
-
-      const asteroidImages = [];
-
-      // preloadAsteroidImages();
-
-      // function preloadAsteroidImages() {
-      //   const imagePaths = [
-      //     'roids/8bitroid_2657.png',
-      //     'roids/8bitroid_3590.png',
-      //     'roids/8bitroid_4692.png',
-      //     'roids/8bitroid_5715.png',
-      //     'roids/8bitroid_6560.png',
-      //     'roids/8bitroid_7406.png',
-      //     'roids/8bitroid_8170.png',
-      //     'roids/8bitroid_8775.png',
-      //     'roids/8bitroid_8824.png',
-      //     'roids/8bitroid_8892.png',
-      //     'roids/8bitroid_9074.png',
-      //     'roids/8bitroid_9292.png',
-      //     'roids/8bitroid_9449.png',
-      //     'roids/8bitroid_9460.png',
-
-      //   ];
-
-      //   imagePaths.forEach(path => {
-      //     const image = new Image();
-      //     image.src = path;
-      //     asteroidImages.push(image);
-      //   });
-      // }
-
-
-      const droneImages = {
-        regularDrone: 'icons/laserdrone.png',
-        bomberDrone: 'icons/bomberdrone.png',
-        nanoDrone: 'icons/nanodrone.png',
-      };
-
-      function preloadDroneImages() {
-        for (const droneType in droneImages) {
-          const image = new Image();
-          image.src = droneImages[droneType];
-          droneImages[droneType] = image;
-        }
-      }
-
-      // Call the preloadDroneImages function before starting the game
-      preloadDroneImages();
-
-      function showArrow(side) {
-        const leftArrow = document.getElementById('leftArrow');
-        const rightArrow = document.getElementById('rightArrow');
-
-        if (side === 'left') {
-          leftArrow.style.display = 'block';
-          rightArrow.style.display = 'none';
-        } else {
-          leftArrow.style.display = 'none';
-          rightArrow.style.display = 'block';
-        }
-
-        setTimeout(() => {
-          leftArrow.style.display = 'none';
-          rightArrow.style.display = 'none';
-          createAsteroids(side);
-        }, 700);
-      }
-
-      function createAsteroids(side) {
-
-        const asteroidImages = [
-          // 'roids/8bitroid_2657.png',
-          // 'roids/8bitroid_3590.png',
-          // 'roids/8bitroid_4692.png',
-          // 'roids/8bitroid_5715.png',
-          // 'roids/8bitroid_6560.png',
-          // 'roids/8bitroid_7406.png',
-          // 'roids/8bitroid_8170.png',
-          // 'roids/8bitroid_8775.png',
-          // 'roids/8bitroid_8824.png',
-          // 'roids/8bitroid_8892.png',
-          'roids/8bitroid_9074.png',
-          'roids/8bitroid_9292.png',
-          'roids/8bitroid_9449.png',
-          'roids/8bitroid_9460.png',
-
-          // Add more asteroid image paths as needed
-        ];
-
-
-        let numberOfAsteroids = 10 + (wave - 1) * 1.8 + meteorBooster;
-        if (meteorMode) {
-          numberOfAsteroids += 35;
-        }
-
-
-
-        for (let i = 0; i < numberOfAsteroids; i++) {
-          let isLargeAsteroid = Math.random() < 0.1; // 10% chance for a large asteroid
-          let isSmallAsteroid = Math.random() * 100 < chanceForSmallAsteroid;
-          let isVerySmallAsteroid = Math.random() * 100 < chanceForVerySmallAsteroid;
-          let isHardenedAsteroid = Math.random() * 100 < chanceForHardenedAsteroid;
-          let isVeryHardenedAsteroid = Math.random() * 100 < chanceForVeryHardenedAsteroid;
-          let isMegaHardenedAsteroid = Math.random() * 100 < chanceForMegaHardenedAsteroid;
-          let dx = 1;
-          let dy = 1;
-          let asteroidSize = isLargeAsteroid ? 40 : isSmallAsteroid ? 10 : 20;
-          let asteroidSpeedMultiplier = isSmallAsteroid ? 0.3 : isLargeAsteroid ? 0.05 : 0.1;
-
-          const randomIndex = Math.floor(Math.random() * asteroidImages.length);
-          const asteroidImage = asteroidImages[randomIndex];
-
-          if (isVerySmallAsteroid) {
-            asteroidSize = 5;
-            asteroidSpeedMultiplier = 0.5;
-          }
-
-
-
-          let x, y;
-          let spawnArea = Math.random();
-          console.log
-          if (!meteorMode) {
-            if (spawnArea < 0.25) {
-              // Top edge
-              x = Math.random() * canvas.width;
-              y = Math.random() * (canvas.height * 0.1);
-            } else if (spawnArea < 0.5) {
-              // Right edge
-              x = canvas.width * 0.9 + Math.random() * (canvas.width * 0.1);
-              y = Math.random() * canvas.height;
-            } else if (spawnArea < 0.75) {
-              // Bottom edge
-              x = Math.random() * canvas.width;
-              y = canvas.height * 0.9 + Math.random() * (canvas.height * 0.1);
-            } else {
-              // Left edge
-              x = Math.random() * (canvas.width * 0.1);
-              y = Math.random() * canvas.height;
-            }
-          } else {
-            x = side === 'left' ? 0 : canvas.width;
-            y = Math.random() * canvas.height;
-            dx = side === 'left' ? Math.random() * 2 : -Math.random() * 2;
-            dy = (Math.random() * 2 - 1);
-
-          }
-
-          let hitpoints;
-          let color;
-
-          if (isLargeAsteroid) {
-            hitpoints = wave; // Higher hit points for larger asteroids
-            color = 'darkgray';
-          } else if (isMegaHardenedAsteroid) {
-            hitpoints = 10 + wave;
-            color = '#301934'; // Very dark purple for mega hardened asteroids
-          } else if (isVeryHardenedAsteroid) {
-            hitpoints = 15;
-            color = '#0A1414'; // Very dark green color for very hardened asteroids
-          } else if (isHardenedAsteroid) {
-            hitpoints = Math.floor(Math.random() * 5) + 3; // Random hitpoints between 5 and 8
-            color = '#172727'; // Dark green color for hardened asteroids
-          } else {
-            hitpoints = 1;
-            color = 'gray';
-          }
-
-          let asteroid = {
-            id: Date.now() + Math.random(), // Generate a unique ID for each asteroid
-            x: x,
-            y: y,
-            size: asteroidSize,
-            speed: 2 * Math.pow(1.02, wave - 1) * asteroidDifficultySpeedMultiplier,
-            dx: dx * (Math.random() * 2 - 1) * asteroidSpeedMultiplier * Math.pow(1.02, wave - 1) * asteroidDifficultySpeedMultiplier,
-            dy: dy * (Math.random() * 2 - 1) * asteroidSpeedMultiplier * Math.pow(1.02, wave - 1) * asteroidDifficultySpeedMultiplier,
-            hitpoints: hitpoints,
-            color: color,
-            isLarge: isLargeAsteroid,
-            image: asteroidImage
-          };
-
-          asteroids.push(asteroid);
-        }
-
-        chanceForSmallAsteroid += 0.5;
-        chanceForVerySmallAsteroid += 0.1;
-        chanceForHardenedAsteroid += 0.5;
-        chanceForVeryHardenedAsteroid += 0.2; // Increase the chance for very hardened asteroids
-        chanceForMegaHardenedAsteroid += 0.1; // Increase the chance for mega hardened asteroids
-
-        // Trigger the asteroid cluster every few waves (e.g., every 5 waves)
-        if (wave % 3 === 0) {
-          createAsteroidCluster();
-        }
-
-        if (wave % 10 === 0 && !alien) {
-          alien = {
-            x: 20,
-            y: 50,
-            size: 50,
-            speed: 1,
-            direction: Math.PI / 2,
-            shootTimer: 0,
-            hitpoints: 15,
-            shootInterval: 120 // Adjust the shooting interval as desired
-          };
-        }
-
-      }
-
-
-      function createAsteroidCluster() {
-        const clusterSize = 10; // Number of asteroids in the cluster
-        const clusterSpeed = 1.4 * Math.pow(1.02, wave - 1); // Base speed for the cluster
-        const speedVariation = 0.01; // Speed variation percentage (1%)
-
-        // Determine the starting corner (top-left, top-right, bottom-left, bottom-right)
-        const corners = [
-          { x: 0, y: 0 },
-          { x: canvas.width, y: 0 },
-          { x: 0, y: canvas.height },
-          { x: canvas.width, y: canvas.height }
-        ];
-        const startCorner = corners[Math.floor(Math.random() * corners.length)];
-
-        // Determine the target corner (opposite of the starting corner)
-        const targetCorner = {
-          x: canvas.width - startCorner.x,
-          y: canvas.height - startCorner.y
-        };
-
-        for (let i = 0; i < clusterSize; i++) {
-          // Calculate a random variation in speed
-          const speedMultiplier = 1 + (Math.random() * 2 - 1) * speedVariation;
-
-          // Create the asteroid with slightly varied speed
-          let asteroid = {
-            x: startCorner.x,
-            y: startCorner.y,
-            size: 20,
-            speed: clusterSpeed * speedMultiplier,
-            dx: (targetCorner.x - startCorner.x) / canvas.width * clusterSpeed * speedMultiplier,
-            dy: (targetCorner.y - startCorner.y) / canvas.height * clusterSpeed * speedMultiplier,
-            hitpoints: 5, // Hit points for larger asteroids
-            color: 'gray'
-          };
-
-          asteroids.push(asteroid);
-        }
-      }
-
-      // Update asteroids
-      function updateAsteroids() {
-        if (!freezeEffect.active) {
-          for (let i = 0; i < asteroids.length; i++) {
-            applyGravity(asteroids[i]);
-
-            asteroids[i].x += asteroids[i].dx * asteroids[i].speed;
-            asteroids[i].y += asteroids[i].dy * asteroids[i].speed;
-
-            if (!meteorMode) {
-              // Wrap asteroids around the screen
-              if (asteroids[i].x < 0) {
-                asteroids[i].x = canvas.width;
-              } else if (asteroids[i].x > canvas.width) {
-                asteroids[i].x = 0;
-              }
-              if (asteroids[i].y < 0) {
-                asteroids[i].y = canvas.height;
-              } else if (asteroids[i].y > canvas.height) {
-                asteroids[i].y = 0;
-              }
-            } else {
-
-              if (
-                asteroids[i].x < 0 ||
-                asteroids[i].x > canvas.width ||
-                asteroids[i].y < 0 ||
-                asteroids[i].y > canvas.height
-              ) {
-                asteroids.splice(i, 1);
-                i--;
-              }
-
-            }
-
-          }
-        }
-      }
-
-      function spawnAliens(wave) {
-        const aliensToSpawn = getAliensToSpawn(wave);
-        console.log(aliensToSpawn);
-        const corners = [
-          { x: 0, y: 0 }, // Top-left corner
-          { x: canvas.width, y: 0 }, // Top-right corner
-          { x: 0, y: canvas.height }, // Bottom-left corner
-          { x: canvas.width, y: canvas.height } // Bottom-right corner
-        ];
-
-        for (let i = 0; i < aliensToSpawn; i++) {
-          const cornerIndex = i % corners.length;
-          const { x, y } = corners[cornerIndex];
-
-          let newAlien = {
-            x: x,
-            y: y,
-            size: 30,
-            speed: 0.5,
-            direction: Math.random() * Math.PI * 2,
-            shootTimer: 0,
-            hitpoints: 1,
-            shootInterval: 150 // Adjust this value as needed
-          };
-
-          aliens.push(newAlien);
-        }
-      }
-
-      function getAliensToSpawn(wave) {
-        let booster = 0;
-        if (currentMode == GameModes.NORMAL)
-          booster++;
-        else if (currentMode == GameModes.HARD)
-          booster += 2;
-        else if (currentMode == GameModes.HERO)
-          booster += 3;
-
-        if (wave > 50) return (parseInt(wave / 10)) + booster;
-        if (wave == 50) return 4 + booster;
-        if (wave == 45) return 4 + booster;
-        if (wave == 40) return 3 + booster;
-        if (wave == 35) return 3 + booster;
-        if (wave == 30) return 1 + booster;
-        if (wave == 25) return 2 + booster;
-        if (wave == 15) return 1 + booster;
-        if (wave == 10) return booster;
-        if (wave == 5) return booster;
-        // if (wave > 0) return 4;
-        return 0;
-      }
-
-
-      function updateAliens() {
-        if (!freezeEffect.active) {
-          aliens.forEach(alien => {
-            const dx = ship.x - alien.x;
-            const dy = ship.y - alien.y;
-            const angle = Math.atan2(dy, dx);
-
-            alien.x += Math.cos(angle) * alien.speed;
-            alien.y += Math.sin(angle) * alien.speed;
-
-            alien.shootTimer++;
-            if (alien.shootTimer >= alien.shootInterval) {
-              alien.shootTimer = 0;
-              shootAlienLaser(alien);
-            }
-
-            // Wrap the alien around the screen edges
-            if (alien.x < 0) alien.x = canvas.width;
-            else if (alien.x > canvas.width) alien.x = 0;
-            if (alien.y < 0) alien.y = canvas.height;
-            else if (alien.y > canvas.height) alien.y = 0;
-          });
-        }
-      }
-
-      function drawAliens() {
-        aliens.forEach(alien => {
-          ctx.save();
-          ctx.translate(alien.x, alien.y);
-          ctx.drawImage(alienImage, -alien.size / 2, -alien.size / 2, alien.size, alien.size);
-          ctx.restore();
-        });
-      }
-
-      function drawAliens() {
-        aliens.forEach(alien => {
-          ctx.save();
-          ctx.translate(alien.x, alien.y);
-          ctx.drawImage(alienImage, -alien.size / 2, -alien.size / 2, alien.size, alien.size);
-          ctx.restore();
-        });
-      }
-
-      function shootAlienLaser(alien) {
-        const dx = ship.x - alien.x;
-        const dy = ship.y - alien.y;
-        const angle = Math.atan2(dy, dx);
-
-        alienLasers.push({
-          x: alien.x,
-          y: alien.y,
-          dx: Math.cos(angle) * alienLaserSpeed,
-          dy: Math.sin(angle) * alienLaserSpeed
-        });
-      }
-
-      function updateAlienLasers() {
-
-        for (let i = alienLasers.length - 1; i >= 0; i--) {
-          const laser = alienLasers[i];
-          laser.x += laser.dx;
-          laser.y += laser.dy;
-
-          if (!invincible && isColliding(laser, ship)) {
-
-            createExplosion(ship.x, ship.y);
-            resetShip();
-            lives--;
-            playShipDestroyedSound();
-            invincible = true;
-            invincibilityTimer = invincibilityDuration;
-            if (lives === 0) gameOver = true;
-            return;
-          }
-
-
-          // Remove the laser if it goes off-screen
-          if (laser.x < 0 || laser.x > canvas.width || laser.y < 0 || laser.y > canvas.height) {
-            alienLasers.splice(i, 1);
-          }
-        }
-      }
-
-      function drawAlienLasers() {
-        alienLasers.forEach(laser => {
-          ctx.fillStyle = 'purple';
-          ctx.beginPath();
-          ctx.arc(laser.x, laser.y, alienLaserSize, 0, Math.PI * 2);
-          ctx.fill();
-        });
-      }
-
-
-      function shootAlienLaser(alien) {
-        const dx = ship.x - alien.x;
-        const dy = ship.y - alien.y;
-        const angle = Math.atan2(dy, dx);
-
-        alienLasers.push({
-          x: alien.x,
-          y: alien.y,
-          dx: Math.cos(angle) * alienLaserSpeed,
-          dy: Math.sin(angle) * alienLaserSpeed
-        });
-      }
-
-
-      function drawAlienLasers() {
-        alienLasers.forEach(laser => {
-          ctx.fillStyle = 'purple';
-          ctx.beginPath();
-          ctx.arc(laser.x, laser.y, alienLaserSize, 0, Math.PI * 2);
-          ctx.fill();
-        });
-      }
-
-      function updateBossAlien() {
-        if (!alien) return;
-        if (!freezeEffect.active) {
-
-          // Calculate direction towards the ship
-          const dx = ship.x - alien.x;
-          const dy = ship.y - alien.y;
-          const angle = Math.atan2(dy, dx);
-
-          // Update alien's position based on the new direction
-          alien.x += Math.cos(angle) * alien.speed;
-          alien.y += Math.sin(angle) * alien.speed;
-
-          // Update alien's shooting timer
-          alien.shootTimer++;
-          if (alien.shootTimer >= alien.shootInterval) {
-            alien.shootTimer = 0;
-            shootBossAlienLaser();
-          }
-
-          // Wrap the alien around the screen edges
-          if (alien.x < 0) alien.x = canvas.width;
-          else if (alien.x > canvas.width) alien.x = 0;
-          if (alien.y < 0) alien.y = canvas.height;
-          else if (alien.y > canvas.height) alien.y = 0;
-        }
-      }
-
-      function drawBossAlien() {
-        if (!alien) return;
-        // console.log("drawing alien");
-        ctx.save();
-        ctx.translate(alien.x, alien.y);
-        ctx.drawImage(bossAlienImage, -alien.size / 2, -alien.size / 2, alien.size, alien.size);
-        ctx.restore();
-      }
-
-      function shootBossAlienLaser() {
-        if (!alien) return;
-        // console.log("shooting laser");
-        const dx = ship.x - alien.x;
-        const dy = ship.y - alien.y;
-        const angle = Math.atan2(dy, dx);
-
-        alienLaser = {
-          x: alien.x,
-          y: alien.y,
-          dx: Math.cos(angle) * alienLaserSpeed,
-          dy: Math.sin(angle) * alienLaserSpeed
-        };
-      }
-
-      function updateBossAlienLaser() {
-        if (!alienLaser) return;
-
-        alienLaser.x += alienLaser.dx;
-        alienLaser.y += alienLaser.dy;
-
-        if (!invincible && isColliding(alienLaser, ship)) {
-          alienLaser = null;
-          createExplosion(ship.x, ship.y);
-          resetShip();
-          lives--;
-          playShipDestroyedSound();
-          invincible = true;
-          invincibilityTimer = invincibilityDuration;
-          if (lives === 0) gameOver = true;
-          return;
-        }
-
-
-        // Remove the laser if it goes off-screen
-        if (
-          alienLaser.x < 0 ||
-          alienLaser.x > canvas.width ||
-          alienLaser.y < 0 ||
-          alienLaser.y > canvas.height
-        ) {
-          alienLaser = null;
-        }
-      }
-
-      function drawBossAlienLaser() {
-        if (!alienLaser) return;
-
-        ctx.fillStyle = 'red';
-        ctx.beginPath();
-        ctx.arc(alienLaser.x, alienLaser.y, 6, 0, Math.PI * 2);
-        ctx.fill();
-      }
-
-
-      // function drawAsteroids() {
-      //   for (let i = 0; i < asteroids.length; i++) {
-      //     ctx.fillStyle = asteroids[i].color;
-      //     ctx.beginPath();
-      //     ctx.arc(asteroids[i].x, asteroids[i].y, asteroids[i].size, 0, Math.PI * 2);
-      //     ctx.closePath();
-      //     ctx.fill();
-      //     // const asteroidImage = new Image();
-      //     // asteroidImage.src = asteroids[i].image;
-      //     // asteroidImage.src = "roids/8bitroid_2657.png";
-      //     // console.log(asteroidImage.src);
-      //     // if (asteroids[i].image == undefined || asteroids[i].image.length < 5)
-      //     //   asteroidImage.src = "roids/8bitroid_2657.png";
-      //     // else
-      //     //   asteroidImage.src = asteroids[i].image;
-      //     // ctx.save();
-      //     // ctx.translate(asteroids[i].x, asteroids[i].y);
-      //     // ctx.drawImage(asteroidImage, -asteroids[i].size, -asteroids[i].size, asteroids[i].size * 2, asteroids[i].size * 2);
-      //     // ctx.restore();
-      //   }
-      // }
-
-      // makes ship invisible
-      function drawAsteroids() {
-        // ctx.clearRect(0, 0, canvas.width, canvas.height);
-        for (let i = 0; i < asteroids.length; i++) {
-          ctx.strokeStyle = asteroids[i].color;
-          ctx.lineWidth = asteroids[i].hitpoints + 1; // Set the line width to the asteroid's hitpoints
-          ctx.beginPath();
-          ctx.arc(asteroids[i].x, asteroids[i].y, asteroids[i].size, 0, Math.PI * 2);
-          ctx.closePath();
-          ctx.stroke(); // Draw only the outline
-        }
-      }
-
-
-
-
-      // Function to create area damage
-      function createAreaDamage(x, y, radius, damage = 1) {
-        let totalDamage = 0;
-        for (let i = asteroids.length - 1; i >= 0; i--) {
-          let asteroid = asteroids[i];
-          let dx = asteroid.x - x;
-          let dy = asteroid.y - y;
-          let distance = Math.sqrt(dx * dx + dy * dy);
-          if (distance < radius) {
-            let actualDamage = Math.min(damage + damageBooster, asteroid.hitpoints);
-            asteroid.hitpoints -= actualDamage;
-            totalDamage += actualDamage;
-
-            if (asteroid.hitpoints <= 0) {
-              createExplosion(asteroid.x, asteroid.y, asteroid.hitpoints, asteroid.image);
-              asteroids.splice(i, 1);
-            }
-
-            coins += actualDamage * 15;
-            increaseXP(actualDamage * 15);
-            score += actualDamage * 50;
-          }
-        }
-        return totalDamage;
-      }
-
-
-      function increaseXP(amount) {
-        xp += amount;
-        document.getElementById('xpBarContainer').style.display = 'block';
-
-        updateXPBar();
-        if (xp >= xpToNextLevel) {
-          levelUp();
-        }
-      }
-
-      function updateXPBar() {
-        const xpBar = document.getElementById('xpBar');
-        const xpPercentage = (xp / xpToNextLevel) * 100;
-        xpBar.style.width = xpPercentage + '%';
-      }
-
-
-      function createExplosion(x, y, hitpoints = 1, asteroidImage = "") {
-        const baseSize = 15; // Base size for explosions
-        const sizeReductionFactor = 1.5; // Size reduction per hitpoint
-
-
-        const randomSize = Math.max(5, baseSize - hitpoints * sizeReductionFactor);
-        const randomAlphaDecay = Math.random() * 0.01 + 0.005; // Random alpha decay between 0.005 and 0.015
-        const canvas = document.createElement('canvas');
-
-        if (asteroidImage && asteroidImage.length > 5 && false) {
-
-          const ctx = canvas.getContext('2d');
-          canvas.width = baseSize;
-          canvas.height = baseSize;
-          ctx.drawImage(asteroidImage, 0, 0, baseSize, baseSize);
-          const imageData = ctx.getImageData(0, 0, baseSize, baseSize);
-          const pixels = imageData.data;
-
-          // Create explosion particles using the extracted pixels
-          for (let i = 0; i < pixels.length; i += 4) {
-            const r = pixels[i];
-            const g = pixels[i + 1];
-            const b = pixels[i + 2];
-            const a = pixels[i + 3];
-
-            if (a > 0) {
-              const particle = {
-                x: x + (i / 4) % size - size / 2,
-                y: y + Math.floor((i / 4) / size) - size / 2,
-                color: `rgba(${r}, ${g}, ${b}, ${a})`,
-                size: Math.random() * 3 + 1,
-                speed: Math.random() * 3 + 1,
-                direction: Math.random() * Math.PI * 2
-              };
-              explosions.push(particle);
-            }
-          }
-        }
-
-
-
-        let randomColor;
-        if (hitpoints > 7) {
-          randomColor = getRandomPurpleShade();
-        } else if (hitpoints > 1) {
-          randomColor = getRandomBlueShade();
-        } else {
-          randomColor = getRandomOrangeShade();
-        }
-
-        let explosion = {
-          x: x,
-          y: y,
-          size: randomSize,
-          alpha: 1,
-          alphaDecay: randomAlphaDecay,
-          color: randomColor
-        };
-        explosions.push(explosion);
-        // drawPixelatedExplosion(x, y, randomSize + 10);
-      }
-
-      // Function to get a random shade of orange
-      function getRandomOrangeShade() {
-        const shades = ['#FF4500', '#FF6347', '#FF8C00', '#FFA500', '#FF7F50'];
-        return shades[Math.floor(Math.random() * shades.length)];
-      }
-
-      function getRandomBlueShade() {
-        const shades = ['#1E90FF', '#00BFFF', '#87CEFA', '#4682B4', '#5F9EA0'];
-        return shades[Math.floor(Math.random() * shades.length)];
-      }
-
-      function getRandomPurpleShade() {
-        const shades = ['#800080', '#8B008B', '#9370DB', '#9400D3', '#9932CC', '#BA55D3', '#DA70D6', '#DDA0DD', '#EE82EE', '#FF00FF'];
-        return shades[Math.floor(Math.random() * shades.length)];
-      }
-      // Function to get a random shade of red
-      function getRandomRedShade() {
-        const shades = ['#FF0000', '#DC143C', '#B22222', '#FF6347', '#FF4500'];
-        return shades[Math.floor(Math.random() * shades.length)];
-      }
-
-      // Update explosions with random alpha decay
-      function updateExplosions() {
-        for (let i = 0; i < explosions.length; i++) {
-          explosions[i].size += 1;
-          explosions[i].alpha -= explosions[i].alphaDecay;
-          if (explosions[i].alpha <= 0) {
-            explosions.splice(i, 1);
-            i--;
-          }
-        }
-      }
-
-      // Draw explosions with random colors
-      function drawExplosions() {
-        for (let i = 0; i < explosions.length; i++) {
-          ctx.save();
-          ctx.globalAlpha = explosions[i].alpha;
-          ctx.beginPath();
-          ctx.arc(explosions[i].x, explosions[i].y, explosions[i].size, 0, Math.PI * 2);
-          ctx.closePath();
-          ctx.fillStyle = explosions[i].color;
-          ctx.fill();
-          ctx.restore();
-        }
-      }
-
-      // Reset ship position
-      function resetShip() {
-        ship.x = canvas.width / 2;
-        ship.y = canvas.height / 2;
-        ship.velocityX = 0;
-        ship.velocityY = 0;
-        ship.speed = 0;
-      }
-
-      function buySuperWeapon(weapon) {
-        switch (weapon) {
-          case 'missile':
-            if (coins >= 200) {
-              coins -= 200;
-              superWeapons.missile++;
-              updateMarketplaceDisplay();
-            }
-            break;
-          case 'laser':
-            if (coins >= 300) {
-              coins -= 300;
-              superWeapons.laser++;
-              updateMarketplaceDisplay();
-            }
-            break;
-          case 'bomb':
-            if (coins >= 400) {
-              coins -= 400;
-              superWeapons.bomb++;
-              updateMarketplaceDisplay();
-            }
-            break;
-        }
-      }
-
-      function useSuperWeapon(weapon) {
-        switch (weapon) {
-          case 'missile':
-            if (superWeapons.missile > 0) {
-              superWeapons.missile--;
-              activateMissile();
-              updateMarketplaceDisplay();
-              break;
-            }
-          case 'laser':
-            if (superWeapons.laser > 0) {
-              superWeapons.laser--;
-              activateLaserBeam();
-              updateMarketplaceDisplay();
-              break;
-            }
-          case 'bomb':
-            if (superWeapons.bomb > 0) {
-              superWeapons.bomb--;
-              activateBomb();
-              updateMarketplaceDisplay();
-              break;
-            }
-        }
-      }
-
-      // Function to update marketplace display
-      function updateMarketplaceDisplay() {
-        coinsDisplay.textContent = coins;
-        laserLevelDisplay.textContent = ship.laserLevel;
-        // accelerationLevelDisplay.textContent = ship.accelerationLevel;
-        document.getElementById('laserCooldownLevel').textContent = ship.laserCooldownLevel;
-        document.getElementById('explosiveLaserLevel').textContent = ship.explosiveLaserLevel;
-        document.getElementById('turretRangeLevel').textContent = turretUpgrades.range;
-        document.getElementById('turretFireRateLevel').textContent = turretUpgrades.fireRate;
-        document.getElementById('turretDamageLevel').textContent = turretUpgrades.damage;
-        rotationSpeedLevelDisplay.textContent = ship.rotationSpeedLevel;
-        maxBulletsLevelDisplay.textContent = ship.maxBulletsLevel;
-        droneSpeedLevelDisplay.textContent = droneUpgrades.speed;
-        // droneLaserSpeedLevelDisplay.textContent = droneUpgrades.laserSpeed;
-        droneLaserIntervalLevelDisplay.textContent = droneUpgrades.laserInterval;
-      }
-
-      function activateMissile() {
-        // Find the nearest asteroid to the ship
-        let nearestAsteroid = null;
-        let nearestDistance = Infinity;
-        for (let i = 0; i < asteroids.length; i++) {
-          let dx = ship.x - asteroids[i].x;
-          let dy = ship.y - asteroids[i].y;
-          let distance = Math.sqrt(dx * dx + dy * dy);
-          if (distance < nearestDistance) {
-            nearestAsteroid = asteroids[i];
-            nearestDistance = distance;
-          }
-        }
-
-        if (nearestAsteroid) {
-          // Create an explosion at the nearest asteroid's position
-          createExplosion(nearestAsteroid.x, nearestAsteroid.y);
-          // Remove the nearest asteroid
-          let index = asteroids.indexOf(nearestAsteroid);
-          asteroids.splice(index, 1);
-          score += 50;
-        }
-      }
-
-      function activateLaserBeam() {
-        // Destroy all asteroids in a straight line in front of the ship
-        let angle = ship.rotation * Math.PI / 180;
-        let startX = ship.x;
-        let startY = ship.y;
-        let endX = ship.x + canvas.width * Math.sin(angle);
-        let endY = ship.y - canvas.width * Math.cos(angle);
-
-        for (let i = asteroids.length - 1; i >= 0; i--) {
-          if (isPointOnLine(asteroids[i].x, asteroids[i].y, startX, startY, endX, endY)) {
-            createExplosion(asteroids[i].x, asteroids[i].y);
-            asteroids.splice(i, 1);
-            score += 50;
-          }
-        }
-      }
-
-      function isPointOnLine(px, py, startX, startY, endX, endY) {
-        let threshold = 10; // Adjust this value to control the thickness of the laser beam
-        let distance = Math.abs((endY - startY) * px - (endX - startX) * py + endX * startY - endY * startX) / Math.sqrt(Math.pow(endY - startY, 2) + Math.pow(endX - startX, 2));
-        return distance <= threshold;
-      }
-
-      function activateBomb() {
-        // Destroy all asteroids within a certain radius of the ship
-        let bombRadius = 100; // Adjust this value to control the size of the bomb explosion
-        for (let i = asteroids.length - 1; i >= 0; i--) {
-          let dx = ship.x - asteroids[i].x;
-          let dy = ship.y - asteroids[i].y;
-          let distance = Math.sqrt(dx * dx + dy * dy);
-          if (distance <= bombRadius) {
-            createExplosion(asteroids[i].x, asteroids[i].y);
-            asteroids.splice(i, 1);
-            score += 50;
-          }
-        }
-      }
-
-      function activateSonicBlast() {
-        if (sonicBlast.timer === 0) {
-          sonicBlast.waves.push({
-            x: ship.x,
-            y: ship.y,
-            radius: 0,
-            hitAsteroids: [], // Array to store the IDs of hit asteroids
-          });
-          sonicBlast.timer = sonicBlast.cooldown;
-        }
-      }
-
-
-
-      function activateDeathRay() {
-        if (deathRay.timer === 0) {
-          deathRayActive = true;
-          playRandomDeathRaySound();
-          deathRay.timer = deathRay.cooldown;
-        }
-      }
-
-      function activateFreezeEffect() {
-        if (freezeEffect.timer === 0) {
-          freezeEffect.active = true;
-          playFreezeSound();
-          freezeEffect.remainingDuration = freezeEffect.duration;
-          freezeEffect.timer = freezeEffect.cooldown;
-        }
-      }
-
-
-      function updateFreezeEffect() {
-        if (freezeEffect.timer > 0) {
-          freezeEffect.timer--;
-        }
-
-        if (freezeEffect.active) {
-          freezeEffect.remainingDuration--;
-
-          if (freezeEffect.remainingDuration <= 0) {
-            freezeEffect.active = false;
-          }
-        }
-      }
-
-
-      function fireAcidBomb() {
-        if (acidBomb.timer === 0) {
-          let angle = Math.random() * 2 * Math.PI; // Random direction
-          let bomb = {
-            x: ship.x,
-            y: ship.y,
-            radius: acidBomb.size,
-            duration: acidBomb.duration,
-            dx: Math.cos(angle),
-            dy: Math.sin(angle),
-            distanceTraveled: 0
-          };
-          acidBomb.activeBombs.push(bomb);
-          acidBomb.timer = acidBomb.cooldown;
-        }
-      }
-
-      function updateAcidBombs() {
-        for (let i = acidBomb.activeBombs.length - 1; i >= 0; i--) {
-          let bomb = acidBomb.activeBombs[i];
-          bomb.x += bomb.dx * 2;
-          bomb.y += bomb.dy * 2;
-          bomb.distanceTraveled += 2;
-
-          if (bomb.distanceTraveled >= 150) {
-            createAcidExplosion(bomb.x, bomb.y, bomb.radius, bomb.duration);
-            acidBomb.activeBombs.splice(i, 1);
-          }
-        }
-      }
-
-      function createAcidExplosion(x, y, radius, duration) {
-        createExplosion(x, y, 0); // Create visual explosion effect
-        playRandomAcidBombSound();
-        let acidArea = {
-          x: x,
-          y: y,
-          radius: radius,
-          duration: duration
-        };
-        acidBomb.activeAreas.push(acidArea);
-      }
-
-      function updateAcidAreas() {
-        for (let i = acidBomb.activeAreas.length - 1; i >= 0; i--) {
-          let area = acidBomb.activeAreas[i];
-          area.duration--;
-
-          for (let j = asteroids.length - 1; j >= 0; j--) {
-            let asteroid = asteroids[j];
-            let dx = asteroid.x - area.x;
-            let dy = asteroid.y - area.y;
-            let distance = Math.sqrt(dx * dx + dy * dy);
-            if (distance < area.radius) {
-              let actualDamage = Math.min(acidBomb.damagePerSecond + damageBooster, asteroid.hitpoints);
-              asteroid.hitpoints -= actualDamage;
-              damageReport.acid += actualDamage;
-
-              if (asteroid.hitpoints <= 0) {
-                createExplosion(asteroid.x, asteroid.y, asteroid.hitpoints, asteroid.image);
-                asteroids.splice(j, 1);
-              }
-            }
-          }
-
-          if (area.duration <= 0) {
-            acidBomb.activeAreas.splice(i, 1);
-          }
-        }
-      }
-
-
-      function drawAcidAreas() {
-        ctx.fillStyle = 'rgba(0, 255, 0, 0.3)';
-        for (let i = 0; i < acidBomb.activeAreas.length; i++) {
-          let area = acidBomb.activeAreas[i];
-          ctx.beginPath();
-          ctx.arc(area.x, area.y, area.radius, 0, Math.PI * 2);
-          ctx.fill();
-        }
-      }
-
-
-      function updateDeathRay() {
-        if (deathRayActive) {
-          // Define the area of effect for the Death Ray
-          let rayLength = deathRay.length;
-          let rayWidth = deathRay.width;
-
-          // Calculate the angle for the endpoints to create a fan effect
-          let spreadAngle = Math.PI / (15 - deathRayUpgrades.width); // Adjust the spread angle for a wider fan effect
-
-          let endX = ship.x + rayLength * Math.sin(ship.rotation * Math.PI / 180);
-          let endY = ship.y - rayLength * Math.cos(ship.rotation * Math.PI / 180);
-
-          let leftEndX = ship.x + rayLength * Math.sin((ship.rotation * Math.PI / 180) - spreadAngle);
-          let leftEndY = ship.y - rayLength * Math.cos((ship.rotation * Math.PI / 180) - spreadAngle);
-
-          let rightEndX = ship.x + rayLength * Math.sin((ship.rotation * Math.PI / 180) + spreadAngle);
-          let rightEndY = ship.y - rayLength * Math.cos((ship.rotation * Math.PI / 180) + spreadAngle);
-
-          // Check for collisions with asteroids
-          for (let i = asteroids.length - 1; i >= 0; i--) {
-            let asteroid = asteroids[i];
-            let dx = asteroid.x - ship.x;
-            let dy = asteroid.y - ship.y;
-            let distance = Math.sqrt(dx * dx + dy * dy);
-
-            if (distance < rayLength && Math.abs(dx * Math.cos(ship.rotation * Math.PI / 180) + dy * Math.sin(ship.rotation * Math.PI / 180)) < rayWidth / 2) {
-              createExplosion(asteroid.x, asteroid.y, 1, asteroid.image);
-              asteroids.splice(i, 1);
-              damageReport.deathRay += asteroid.hitpoints;
-              increaseXP(asteroid.hitpoints * 20);
-
-            }
-          }
-
-          for (let j = aliens.length - 1; j >= 0; j--) {
-            const alien = aliens[j];
-            let dx = alien.x - ship.x;
-            let dy = alien.y - ship.y;
-            let distance = Math.sqrt(dx * dx + dy * dy);
-            if (distance < rayLength && Math.abs(dx * Math.cos(ship.rotation * Math.PI / 180) + dy * Math.sin(ship.rotation * Math.PI / 180)) < rayWidth / 2) {
-              createExplosion(alien.x, alien.y, 12);
-              aliens.splice(j, 1);
-              damageReport.deathRay += 20;
-              increaseXP(200);
-
-            }
-          }
-
-
-          // Draw the Death Ray as a triangle
-          ctx.save();
-          ctx.fillStyle = 'rgba(255, 0, 0, 0.5)';
-          ctx.beginPath();
-          ctx.moveTo(ship.x, ship.y);
-          ctx.lineTo(leftEndX, leftEndY);
-          ctx.lineTo(rightEndX, rightEndY);
-          ctx.closePath();
-          ctx.fill();
-          ctx.restore();
-          deathRayActive = false;
-        }
-
-        if (deathRay.timer > 0) {
-          deathRay.timer--;
-        }
-      }
-
-
-      let keys = {};
-      let isPaused = false;
-
-      function handleKeyDown(event) {
-        keys[event.key] = true;
-
-        if (event.key === 'i' || event.key === 'I') {
-          console.log("toggle1");
-          toggleWeaponInfo();
-        } else if (event.key === 'p' || event.key === 'P') {
-          if (isPaused) {
-
-            gameLoop = setInterval(update, 1000 / 60); // Resume game loop
-            isPaused = false;
-
-          } else if (event.key === 'v' || event.key === 'V') {
-
-            toggleVolumeScreen();
-
-          }
-          else {
-
-            clearInterval(gameLoop);
-            isPaused = true;
-
-          }
-          // } 
-
-          // else if (event.key === 'b') {
-          //   if (marketplace.style.display === 'block') {
-          //     exitMarketplace();
-          //   } else {
-          //     pauseGameForMarketplace();
-          //   }
-
-        } else if (event.key === 'm') {
-          toggleMusic();
-        } else if (event.key === 'n') {
-          toggleSound();
-        }
-      }
-
-      function handleKeyUp(event) {
-        keys[event.key] = false;
-      }
-
-      let toggleOff = false;
-      let toggleSoundOff = false;
-
-      function toggleMusic() {
-        if (!toggleOff)
-          toggleOff = true;
-        backgroundMusic.pause();
-
-        if (isMusicPlaying) {
-          backgroundMusic.pause();
-        } else {
-          backgroundMusic.play();
-        }
-        isMusicPlaying = !isMusicPlaying;
-      }
-
-      function toggleSound() {
-        if (!toggleSoundOff)
-          toggleSoundOff = true;
-        else
-          toggleSoundOff = false;
-
-      }
-
-
-
-
-
-
-      window.addEventListener('resize', resizeCanvas);
-
-      joystick.addEventListener('touchstart', (e) => {
-        isTouchingJoystick = true;
-        joystickStartX = e.touches[0].clientX;
-        joystickStartY = e.touches[0].clientY;
-      });
-
-      canvas.addEventListener('touchstart', (e) => {
-        if (e.touches.length === 1) {
-          const touch = e.touches[0];
-          const touchX = touch.clientX;
-
-          const canvasWidth = canvas.width;
-          const partWidth = canvasWidth / 5; // Divide the canvas width into 5 parts
-
-          if (touchX < partWidth) {
-            // Hard left turn
-            ship.rotation -= (ship.rotationSpeed * 3);
-          } else if (touchX < partWidth * 2) {
-            // Soft left turn
-            ship.rotation -= ship.rotationSpeed;
-          } else if (touchX < partWidth * 3) {
-            // Acceleration
-            if (ship.speed < ship.maxSpeed) {
-              ship.speed += (ship.acceleration * 7);
-              ship.velocityX += ship.acceleration * Math.sin(angle);
-              ship.velocityY -= ship.acceleration * Math.cos(angle);
-
-            }
-          } else if (touchX < partWidth * 4) {
-            // Soft right turn
-            ship.rotation += ship.rotationSpeed;
-          } else {
-            // Hard right turn
-            ship.rotation += (ship.rotationSpeed * 3);
-          }
-        }
-      });
-
-      joystick.addEventListener('touchmove', (e) => {
-        if (isTouchingJoystick) {
-          const touchX = e.touches[0].clientX;
-          const touchY = e.touches[0].clientY;
-          const deltaX = touchX - joystickStartX;
-          const deltaY = touchY - joystickStartY;
-
-          // Calculate angle and distance from the center
-          const angle = Math.atan2(deltaY, deltaX);
-          const distance = Math.min(Math.sqrt(deltaX * deltaX + deltaY * deltaY), 50); // Limit the joystick handle movement
-
-          // Update joystick handle position
-          joystickHandle.style.transform = `translate(${distance * Math.cos(angle)}px, ${distance * Math.sin(angle)}px)`;
-
-          // Update ship rotation and speed based on joystick movement
-          ship.rotation = angle * (180 / Math.PI); // Convert radians to degrees
-          ship.speed = Math.min(distance / 20, ship.maxSpeed); // Adjust speed based on distance, ensure it doesn't exceed maxSpeed
-
-          e.preventDefault();
-        }
-      });
-
-      joystick.addEventListener('touchend', () => {
-        isTouchingJoystick = false;
-        ship.speed = 0;
-        joystickHandle.style.transform = 'translate(-50%, -50%)'; // Reset joystick handle position
-      });
-
-      restartButton.addEventListener('click', () => {
-        restartButton.style.display = 'none';
-        startScreen.style.display = 'block';
-
-        let count = countTechnologies();
-        const technologiesCountElement = document.getElementById('technologiesCount');
-        technologiesCountElement.textContent = `You have unlocked ${count} of 18 technologies`;
-        document.getElementById('technologiesCount').style.display = 'show';
-        document.getElementById('shipType').style.display = 'show';
-
-        lives = 3;
-        score = 0;
-        wave = 1;
-        asteroidsKilled = 0;
-        aliensKilled = 0;
-
-        // Reset coins and XP
-        coins = 0;
-        level = 1;
-        xpToNextLevel = 100;
-        xp = 0;
-        updateXPBar();
-
-
-        // Reset asteroids and drones
-        asteroids = [];
-        drones = [];
-        aliens = [];
-        alien = null;
-
-        // Reset turret upgrades
-        turret.bought = false;
-        // Reset active weapon classes
-        activeWeaponClasses = [];
-
-
-        level = 1;
-        xp = 0;
-        xpToNextLevel = 100;
-
-        acidBomb = {
-          cooldown: 300,
-          timer: 0,
-          duration: 300, // Duration the acid effect lasts (5 seconds at 60 FPS)
-          damagePerSecond: 1,
-          size: 50,
-          activeBombs: [],
-          activeAreas: []
-        };
-
-        acidBombUpgrades = {
-          duration: 1,
-          cooldown: 1,
-          size: 1
-        };
-
-        boomerang = {
-          x: canvas.width / 2,
-          y: canvas.height / 2,
-          size: 10,
-          speed: 2,
-          damage: 1,
-          dx: 3,
-          dy: 3,
-          active: false
-        };
-
-        boomerangUpgrades = {
-          speed: 1,
-          damage: 1
-        };
-
-        homingMissile = {
-          cooldown: 300,
-          timer: 0,
-          speed: 2,
-          damage: 5,
-          activeMissiles: []
-        };
-
-        homingMissileUpgrades = {
-          speed: 1,
-          damage: 1,
-          cooldown: 1
-        };
-
-        freezeEffect = {
-          cooldown: 600, // Cooldown period for freeze effect (10 seconds at 60 FPS)
-          timer: 0,
-          duration: 300, // Duration the freeze effect lasts (5 seconds at 60 FPS)
-          active: false,
-          remainingDuration: 0
-        };
-
-        freezeEffectUpgrades = {
-          duration: 1,
-          cooldown: 1
-        };
-
-        damageReport = {
-          lasers: 0,
-          explosive: 0,
-          drones: 0,
-          turret: 0,
-          sonicBlast: 0,
-          bomberDrones: 0,
-          deathRay: 0,
-          acid: 0,
-          freeze: 0,
-          boomerang: 0,
-          homing: 0
-
-        };
-
-
-        deathRay = {
-          length: 1000,
-          width: 50,
-          cooldown: 300,
-          timer: 0
-        };
-
-        deathRayActive = false;
-
-        deathRayUpgrades = {
-          length: 1,
-          width: 1,
-          cooldown: 1
-        };
-
-
-
-        ship = {
-          x: canvas.width / 2,
-          y: canvas.height - 50,
-          size: 20,
-          speed: 0,
-          acceleration: 0.15,
-          deceleration: 0.99,
-          maxSpeed: 5,
-          rotation: 0,
-          rotationSpeed: 2.5,
-          lasers: [],
-          velocityX: 0,
-          velocityY: 0,
-          laserLevel: 1,
-          accelerationLevel: 1,
-          rotationSpeedLevel: 1,
-          maxBulletsLevel: 1,
-          explosiveLaserLevel: 0,
-          laserCooldown: 30,
-          laserTimer: 0,
-          laserCooldownLevel: 1,
-
-        };
-
-        drone = {
-          x: canvas.width / 2,
-          y: canvas.height / 2,
-          size: 10,
-          speed: 0.0001,
-          direction: Math.random() * Math.PI * 2,
-          lasers: [],
-          laserSpeed: 3,
-          laserInterval: 80, // Fire lasers every 120 frames (2 second)
-          laserTimer: 0
-        };
-
-        turret = {
-          x: 0,
-          y: 0,
-          size: 10,
-          rotationSpeed: 2,
-          fireInterval: 120,
-          fireTimer: 0,
-          range: 400,
-          damage: 3,
-          color: 'cyan',
-          lasers: [] // Initialize the turret's lasers array
-        };
-
-        turretUpgrades = {
-          range: 1,
-          fireRate: 1,
-          damage: 1
-        };
-
-        sonicBlast = {
-          cooldown: 300, // Cooldown time in frames (5 seconds at 60 FPS)
-          timer: 0, // Current cooldown timer
-          range: 120, // Range of the sonic blast
-          speed: 2, // Speed of the sonic blast wave
-          damage: 1, // Damage dealt by the sonic blast
-          waves: [], // Array to store the active sonic blast waves
-          rangeLevel: 1,
-          damageLevel: 1,
-          cooldownLevel: 1
-
-        };
-
-        // Reset game state
-        gameOver = false;
-        invincible = true;
-        invincibilityTimer = invincibilityDuration;
-        document.getElementById('leaderboard-container').style.display = 'none';
-
-        // Reset spawn variables
-        spawnTimer = spawnCooldown;
-        chanceForSmallAsteroid = 3;
-        chanceForVerySmallAsteroid = 1;
-        chanceForHardenedAsteroid = 5;
-        chanceForVeryHardenedAsteroid = 2;
-
-        // Reset ship position
-        // resetShip();
-
-        bomberDrones = [];
-
-        // bomberDrones = [];
-        bomberDroneUpgrades = {
-          speed: 1,
-          bombRadiusLevel: 1,
-          bombRadius: 50,
-          bombDamage: 2
-        };
-
-        // Start a new game
-        // createAsteroids();
-        // startGame();
-      });
-
-      document.addEventListener('keydown', function (event) {
-        if (document.getElementById('levelUpModal').style.display === 'block') {
-          if (event.key === '1') {
-            selectUpgrade(1);
-          } else if (event.key === '2') {
-            selectUpgrade(2);
-          } else if (event.key === '3') {
-            selectUpgrade(3);
-          }
-        }
-      });
-
-      // Start the game
-      // startGame();
-
-
-      // document.addEventListener('DOMContentLoaded', () => {
-      //   // loadUnlocks();
-      //   populateAchievements();
-      //   if (isMobile()) {
-      //     document.getElementById('joystick').style.display = 'block';
-      //     document.getElementById('startScreen').style.display = 'flex';
-      //   } else {
-      //     // startGame();
-      //   }
-      // });
-
-
-      const weapons = [
-        {
-          name: 'Basic Laser',
-          description: 'Standard weapon. Fires straight lasers.',
-          icon: 'icons/Basiclaser.svg'
-        },
-        {
-          name: 'Explosive Laser',
-          description: 'Lasers explode on impact, causing area damage.',
-          icon: 'icons/Explosivelaser.svg'
-        },
-        {
-          name: 'Laser Drone',
-          description: 'Drone that flies around you shooting randomly.',
-          icon: 'icons/laserdrone.png'
-        },
-        {
-          name: 'Bomber Drone',
-          description: 'Drone that leaves protective mines that explode with area damage when an asteroid gets nearby.',
-          icon: 'icons/Bomberdrone.svg'
-        },
-        {
-          name: 'Acid Bomb',
-          description: 'Releases acid that deals damage over time in an area.',
-          icon: 'icons/Acidbomb.svg'
-        },
-        {
-          name: 'Sonic Blast',
-          description: 'Creates a wave that damages all enemies in its path.',
-          icon: 'icons/Sonicray.svg'
-        },
-        {
-          name: 'Death Ray',
-          description: 'Fire a beam that melts and instakills everything in its path.',
-          icon: 'icons/Deathray.svg'
-        },
-        {
-          name: 'Boomerang',
-          description: 'A boomerang that bounces around the level.',
-          icon: 'icons/Boomerang.svg'
-        },
-        {
-          name: 'Freeze Ray',
-          description: 'Freezes enemies in place for a short duration.',
-          icon: 'icons/Freeze.svg'
-        },
-        {
-          name: 'Nano Swarm',
-          description: 'A swarm of nanobots that seek and destroy enemies.',
-          icon: 'icons/nanodrone.png'
-        },
-        {
-          name: 'Turret',
-          description: 'Deploys a turret that automatically shoots at enemies.',
-          icon: 'icons/Autocannon.svg'
-        }
-      ];
-
-      function toggleWeaponInfo() {
-        const weaponInfoDiv = document.getElementById('weaponInfo');
-        // console.log(weaponInfoDiv);
-        weaponInfoDiv.style.display = weaponInfoDiv.style.display === 'none' ? 'block' : 'none';
-        // console.log("toggle2");
-
-        // Won't place nicely together with above
-        // if (isPaused) {
-
-        //   gameLoop = setInterval(update, 1000 / 60); // Resume game loop
-        //   isPaused = false;
-
-        // } else {
-
-        //   clearInterval(gameLoop);
-        //   isPaused = true;
-
-        // }
-
-
-      }
-
-      function loadWeaponInfo() {
-        const weaponsContainer = document.getElementById('weaponsContainer');
-        weaponsContainer.innerHTML = '';
-        weapons.forEach(weapon => {
-          const weaponDiv = document.createElement('div');
-          weaponDiv.className = 'weapon';
-          weaponDiv.innerHTML = `
+
+    }
+
+    function loadWeaponInfo() {
+      const weaponsContainer = document.getElementById('weaponsContainer');
+      weaponsContainer.innerHTML = '';
+      weapons.forEach(weapon => {
+        const weaponDiv = document.createElement('div');
+        weaponDiv.className = 'weapon';
+        weaponDiv.innerHTML = `
           <img src="${weapon.icon}" alt="${weapon.name}">
           <p><strong>${weapon.name}</strong></p>
           <p>${weapon.description}</p>
         `;
-          weaponsContainer.appendChild(weaponDiv);
-        });
-      }
-
-
-
-      function populateAchievements() {
-        const achievementsList = document.getElementById('achievementsList');
-        achievementsList.innerHTML = '';
-
-        document.getElementById('normalButton').disabled = !Achievements.complete_easy_mode.reached;
-        document.getElementById('hardButton').disabled = !Achievements.complete_normal_mode.reached;
-        document.getElementById('heroButton').disabled = !Achievements.complete_hard_mode.reached;
-
-
-        document.getElementById('meteorEasyButton').disabled = !Achievements.complete_normal_mode.reached;
-        document.getElementById('meteorNormalButton').disabled = !Achievements.complete_meteor_easy_mode.reached;
-        document.getElementById('meteorHardButton').disabled = !Achievements.complete_meteor_normal_mode.reached;
-        document.getElementById('meteorHeroButton').disabled = !Achievements.complete_meteor_hard_mode.reached;
-
-        document.getElementById('planetEasyButton').disabled = !Achievements.complete_meteor_normal_mode.reached;
-        document.getElementById('planetNormalButton').disabled = !Achievements.complete_planet_easy_mode.reached;
-        document.getElementById('planetHardButton').disabled = !Achievements.complete_planet_normal_mode.reached;
-        document.getElementById('planetHeroButton').disabled = !Achievements.complete_planet_hero_mode.reached;
-
-<<<<<<< HEAD
-
-        for (const key in Achievements) {
-          if (Achievements.hasOwnProperty(key)) {
-            const achievement = Achievements[key];
-            const achieved = achievement.reached || (achievement.damage && achievement.damage >= achievement.required);
-=======
+        weaponsContainer.appendChild(weaponDiv);
+      });
+    }
+
+
+
+    function populateAchievements() {
+      const achievementsList = document.getElementById('achievementsList');
+      achievementsList.innerHTML = '';
+
+      document.getElementById('normalButton').disabled = !Achievements.complete_easy_mode.reached;
+      document.getElementById('hardButton').disabled = !Achievements.complete_normal_mode.reached;
+      document.getElementById('heroButton').disabled = !Achievements.complete_hard_mode.reached;
+
+
+      document.getElementById('meteorEasyButton').disabled = !Achievements.complete_normal_mode.reached;
+      document.getElementById('meteorNormalButton').disabled = !Achievements.complete_meteor_easy_mode.reached;
+      document.getElementById('meteorHardButton').disabled = !Achievements.complete_meteor_normal_mode.reached;
+      document.getElementById('meteorHeroButton').disabled = !Achievements.complete_meteor_hard_mode.reached;
+
+      document.getElementById('planetEasyButton').disabled = !Achievements.complete_meteor_normal_mode.reached;
+      document.getElementById('planetNormalButton').disabled = !Achievements.complete_planet_easy_mode.reached;
+      document.getElementById('planetHardButton').disabled = !Achievements.complete_planet_normal_mode.reached;
+      document.getElementById('planetHeroButton').disabled = !Achievements.complete_planet_hero_mode.reached;
+
       for (const key in Achievements) {
         if (Achievements.hasOwnProperty(key)) {
           const achievement = Achievements[key];
           const achieved = achievement.reached || (achievement.damage && achievement.damage >= achievement.required);
->>>>>>> 3433ecf5
-
-            const achievementElement = document.createElement('div');
-            achievementElement.classList.add('achievement');
-            achievementElement.style.opacity = achieved ? '1' : '0.5';
-
-            const icon = document.createElement('img');
-            icon.src = achievement.icon;
-            icon.alt = achievement.description;
-            achievementElement.appendChild(icon);
-            const description = document.createElement('span');
-            description.textContent = achievement.description;
-            achievementElement.appendChild(description);
-
-            achievementsList.appendChild(achievementElement);
-          }
-        }
-
-        let count = countTechnologies();
-        const technologiesCountElement = document.getElementById('technologiesCount');
-        technologiesCountElement.textContent = `You have unlocked ${count} of 18 technologies`;
-
-      }
-
-
-      const Achievements = {
-        // reach_wave_5: { reached: false, icon: 'achievements/whitehat.png', description: 'Reach Wave 5' },
-        reach_wave_10: { reached: false, icon: 'achievements/angelcapitan.png', description: 'Reach Wave 10. Unlock Sonic Blast.' },
-        // reach_wave_15: { reached: false, icon: 'achievements/insanecat.png', description: 'Reach Wave 15' },
-        reach_wave_20: { reached: false, icon: 'achievements/keroaccat.png', description: 'Reach Wave 20. Unlock Boomerang.' },
-        // reach_wave_25: { reached: false, icon: 'achievements/onthemoon.png', description: 'Reach Wave 25' },
-        destroy_100_asteroids: { reached: false, icon: 'achievements/speedy.png', description: 'Destroy 100 Asteroids in One Game. Unlock Drone.' },
-        // destroy_500_asteroids: { reached: false, icon: 'achievements/_5973.png', description: 'Destroy 500 Asteroids in One Game' },
-        complete_easy_mode: { reached: false, icon: 'achievements/whitehat.png', description: 'Complete Easy Mode.' },
-        complete_normal_mode: { reached: false, icon: 'achievements/insanecat.png', description: 'Normal Mode. Unlock Acid Bomb.' },
-
-
-        acid_bomb_damage: { reached: false, damage: 0, required: 10000, icon: 'achievements/acid.png', description: 'Deal 10,000 Damage with Acid Bomb' },
-        laser_damage: { reached: false, damage: 0, required: 2500, icon: 'achievements/deathray2.png', description: 'Deal 2,500 Damage with Laser. Unlock Explosive Laser.' },
-        drone_damage: { reached: false, damage: 0, required: 5000, icon: 'achievements/storm_drone.png', description: 'Deal 5,000 Damage with Drone. Unlock Drone Army.' },
-        explosive_laser_damage: { reached: false, damage: 0, required: 10000, icon: 'achievements/explosive.png', description: 'Deal 10,000 Damage with Explosive Laser' },
-        death_ray_damage: { reached: false, damage: 0, required: 10000, icon: 'achievements/deathray.png', description: 'Deal 10,000 Damage with Death Ray. Unlock Extra Choice.' },
-        no_lives_lost: { reached: false, icon: 'achievements/orpheus.png', description: 'Survived with No Lives Lost. Unlock Nano Swarm.' },
-        complete_hard_mode: { reached: false, icon: 'achievements/explosion.png', description: 'Hard Mode. Unlock Damage Boost.' },
-        complete_hero_mode: { reached: false, icon: 'achievements/cyberpunk.png', description: 'Hero Mode. Unlock Extra Life.' },
-        kill_5_aliens: { reached: false, icon: 'achievements/aliensign.png', description: 'Kill 5 Aliens. Unlock Death Ray.' },
-        complete_meteor_easy_mode: { reached: false, icon: 'achievements/meteor_one.png', description: 'Shower Easy Mode.' },
-        complete_meteor_normal_mode: { reached: false, icon: 'achievements/meteor_acid.png', description: 'Shower Normal Mode. Unlock Double Turret.' },
-        complete_meteor_hard_mode: { reached: false, icon: 'achievements/meteor_small.png', description: 'Shower Hard Mode' },
-        complete_meteor_hero_mode: { reached: false, icon: 'achievements/death_meteor.png', description: 'Shower Hero Mode' },
-        complete_planet_easy_mode: { reached: false, icon: 'achievements/planet_medium.png', description: 'Planet Easy Mode.' },
-        complete_planet_normal_mode: { reached: false, icon: 'achievements/storm_medium.png', description: 'Planet Normal Mode. Unlock Triple Turret.' },
-        complete_planet_hard_mode: { reached: false, icon: 'achievements/onthemoon.png', description: 'Planet Hard Mode.' },
-        complete_planet_hero_mode: { reached: false, icon: 'achievements/planet_huge.png', description: 'Planet Hero Mode' },
-
-      };
-
-      function updateAchievementsAtEnd() {
-        // if (wave >= 5) {
-        //   Achievements.reach_wave_5.reached = true;
-        // }
-        if (wave >= 10) {
-          Achievements.reach_wave_10.reached = true;
-        }
-        // if (wave >= 15) {
-        //   Achievements.reach_wave_15.reached = true;
-        // }
-        if (wave >= 20) {
-          Achievements.reach_wave_20.reached = true;
-        }
-        // if (wave >= 25) {
-        //   Achievements.reach_wave_25.reached = true;
-        // }
-        if (damageReport.acid >= Achievements.acid_bomb_damage.required) {
-          Achievements.acid_bomb_damage.reached = true;
-        }
-        if (damageReport.explosive >= Achievements.explosive_laser_damage.required) {
-          Achievements.explosive_laser_damage.reached = true;
-        }
-        if (asteroidsKilled >= 100) {
-          Achievements.destroy_100_asteroids.reached = true;
-        }
-        // if (asteroidsKilled >= 500) {
-        //   Achievements.destroy_500_asteroids.reached = true;
-        // }
-        if (lives === 3) {
-          Achievements.no_lives_lost.reached = true;
-        }
-        if (!Achievements.complete_easy_mode.reached && currentMode === GameModes.EASY && wave >= 31) {
-          Achievements.complete_easy_mode.reached = true;
-        }
-        if (!Achievements.complete_normal_mode.reached && currentMode === GameModes.NORMAL && wave >= 31) {
-          Achievements.complete_normal_mode.reached = true;
-        }
-        if (!Achievements.complete_hard_mode.reached && currentMode === GameModes.HARD && wave >= 31) {
-          Achievements.complete_hard_mode.reached = true;
-        }
-        if (!Achievements.complete_hero_mode.reached && currentMode === GameModes.HERO && wave >= 31) {
-          Achievements.complete_hero_mode.reached = true;
-        }
-        if (!Achievements.complete_meteor_easy_mode.reached && currentMode === GameModes.METEORSHOWEREASY && wave >= 31) {
-          Achievements.complete_meteor_easy_mode.reached = true;
-        }
-        if (!Achievements.complete_meteor_normal_mode.reached && currentMode === GameModes.METEORSHOWERNORMAL && wave >= 31) {
-          Achievements.complete_meteor_normal_mode.reached = true;
-        }
-        if (!Achievements.complete_meteor_hard_mode.reached && currentMode === GameModes.METEORSHOWERHARD && wave >= 31) {
-          Achievements.complete_meteor_hard_mode.reached = true;
-        }
-        if (!Achievements.complete_meteor_hero_mode.reached && currentMode === GameModes.METEORSHOWERHERO && wave >= 31) {
-          Achievements.complete_meteor_hero_mode.reached = true;
-        }
-        if (!Achievements.complete_planet_easy_mode.reached && currentMode === GameModes.PLANETEASY && wave >= 31) {
-          Achievements.complete_planet_easy_mode.reached = true;
-        }
-        if (!Achievements.complete_planet_normal_mode.reached && currentMode === GameModes.PLANETNORMAL && wave >= 31) {
-          Achievements.complete_planet_normal_mode.reached = true;
-        }
-        if (!Achievements.complete_planet_hard_mode.reached && currentMode === GameModes.PLANETHARD && wave >= 31) {
-          Achievements.complete_planet_hard_mode.reached = true;
-        }
-        if (!Achievements.complete_planet_hero_mode.reached && currentMode === GameModes.PLANETHERO && wave >= 31) {
-          Achievements.complete_planet_hero_mode.reached = true;
-        }
-
-        if (!Achievements.death_ray_damage.reached && damageReport.deathRay >= Achievements.death_ray_damage.required) {
-          Achievements.death_ray_damage.reached = true;
-        }
-
-        if (!Achievements.drone_damage.reached && damageReport.drone >= Achievements.drone_damage.required) {
-          Achievements.drone_damage.reached = true;
-        }
-
-        if (!Achievements.laser_damage.reached && damageReport.lasers >= Achievements.laser_damage.required) {
-          Achievements.laser_damage.reached = true;
-        }
-
-        if (!Achievements.kill_5_aliens.reached && aliensKilled >= 5) {
-          Achievements.kill_5_aliens.reached = true;
-        }
-
-        saveAchievements();
-        populateAchievements();
-      }
-
-      window.onload = loadWeaponInfo;
-
-      // for leaderboard and telegram API 
-      let gameId = "NachoBlaster";
-
-    </script>
-
-    <!-- Firebase SDK -->
-    <script src="https://www.gstatic.com/firebasejs/9.0.0/firebase-app-compat.js"></script>
-    <script src="https://www.gstatic.com/firebasejs/9.0.0/firebase-auth-compat.js"></script>
-    <script src="https://www.gstatic.com/firebasejs/9.0.0/firebase-firestore-compat.js"></script>
-    <script>
-
-      let userId = "";
-      const firebaseConfig = {
-        apiKey: "AIzaSyCvgdn8c6D8RusKRr4vHAzFj1x4FNxrXVE",
-        authDomain: "infinite-games-9c69e.firebaseapp.com",
-        projectId: "infinite-games-9c69e",
-        storageBucket: "infinite-games-9c69e.appspot.com",
-        messagingSenderId: "602022483888",
-        appId: "1:602022483888:web:f967a6c1cb236ae66ba875",
-        measurementId: "G-9LE6E1BKZ7"
-      };
-
-    </script>
-    <script type="module">
-
-      import { initializeApp } from "https://www.gstatic.com/firebasejs/10.12.2/firebase-app.js";
-      import { getAnalytics } from "https://www.gstatic.com/firebasejs/10.12.2/firebase-analytics.js";
-      import { getAuth, createUserWithEmailAndPassword, signInWithEmailAndPassword, onAuthStateChanged, signOut } from "https://www.gstatic.com/firebasejs/10.12.2/firebase-auth.js";
-      import { getFirestore, doc, setDoc, getDoc, updateDoc, collection, getDocs } from "https://www.gstatic.com/firebasejs/10.12.2/firebase-firestore.js";
-
-
-      // Firebase configuration and initialization
-      const app = initializeApp(firebaseConfig);
-      const analytics = getAnalytics(app);
-      const auth = getAuth(app);
-      const db = getFirestore(app);
-
-      const logoutButton = document.getElementById('logout-button');
-
-      document.getElementById('login-form').addEventListener('submit', function (event) {
-        event.preventDefault();
-        const email = document.getElementById('email').value;
-        const password = document.getElementById('password').value;
-        auth.signInWithEmailAndPassword(email, password)
-          .then(userCredential => {
-            const user = userCredential.user;
-            loadUserData(user.uid);
-          })
-          .catch(error => {
-            console.error("Error signing in:", error.message);
-          });
-      });
-
-      auth.onAuthStateChanged(user => {
-        if (user) {
+
+          const achievementElement = document.createElement('div');
+          achievementElement.classList.add('achievement');
+          achievementElement.style.opacity = achieved ? '1' : '0.5';
+
+          const icon = document.createElement('img');
+          icon.src = achievement.icon;
+          icon.alt = achievement.description;
+          achievementElement.appendChild(icon);
+          const description = document.createElement('span');
+          description.textContent = achievement.description;
+          achievementElement.appendChild(description);
+
+          achievementsList.appendChild(achievementElement);
+        }
+      }
+
+      let count = countTechnologies();
+      const technologiesCountElement = document.getElementById('technologiesCount');
+      technologiesCountElement.textContent = `You have unlocked ${count} of 18 technologies`;
+
+    }
+
+
+    const Achievements = {
+      // reach_wave_5: { reached: false, icon: 'achievements/whitehat.png', description: 'Reach Wave 5' },
+      reach_wave_10: { reached: false, icon: 'achievements/angelcapitan.png', description: 'Reach Wave 10. Unlock Sonic Blast.' },
+      // reach_wave_15: { reached: false, icon: 'achievements/insanecat.png', description: 'Reach Wave 15' },
+      reach_wave_20: { reached: false, icon: 'achievements/keroaccat.png', description: 'Reach Wave 20. Unlock Boomerang.' },
+      // reach_wave_25: { reached: false, icon: 'achievements/onthemoon.png', description: 'Reach Wave 25' },
+      destroy_100_asteroids: { reached: false, icon: 'achievements/speedy.png', description: 'Destroy 100 Asteroids in One Game. Unlock Drone.' },
+      // destroy_500_asteroids: { reached: false, icon: 'achievements/_5973.png', description: 'Destroy 500 Asteroids in One Game' },
+      complete_easy_mode: { reached: false, icon: 'achievements/whitehat.png', description: 'Complete Easy Mode.' },
+      complete_normal_mode: { reached: false, icon: 'achievements/insanecat.png', description: 'Normal Mode. Unlock Acid Bomb.' },
+
+
+      acid_bomb_damage: { reached: false, damage: 0, required: 10000, icon: 'achievements/acid.png', description: 'Deal 10,000 Damage with Acid Bomb' },
+      laser_damage: { reached: false, damage: 0, required: 2500, icon: 'achievements/deathray2.png', description: 'Deal 2,500 Damage with Laser. Unlock Explosive Laser.' },
+      drone_damage: { reached: false, damage: 0, required: 5000, icon: 'achievements/storm_drone.png', description: 'Deal 5,000 Damage with Drone. Unlock Drone Army.' },
+      explosive_laser_damage: { reached: false, damage: 0, required: 10000, icon: 'achievements/explosive.png', description: 'Deal 10,000 Damage with Explosive Laser' },
+      death_ray_damage: { reached: false, damage: 0, required: 10000, icon: 'achievements/deathray.png', description: 'Deal 10,000 Damage with Death Ray. Unlock Extra Choice.' },
+      no_lives_lost: { reached: false, icon: 'achievements/orpheus.png', description: 'Survived with No Lives Lost. Unlock Nano Swarm.' },
+      complete_hard_mode: { reached: false, icon: 'achievements/explosion.png', description: 'Hard Mode. Unlock Damage Boost.' },
+      complete_hero_mode: { reached: false, icon: 'achievements/cyberpunk.png', description: 'Hero Mode. Unlock Extra Life.' },
+      kill_5_aliens: { reached: false, icon: 'achievements/aliensign.png', description: 'Kill 5 Aliens. Unlock Death Ray.' },
+      complete_meteor_easy_mode: { reached: false, icon: 'achievements/meteor_one.png', description: 'Shower Easy Mode.' },
+      complete_meteor_normal_mode: { reached: false, icon: 'achievements/meteor_acid.png', description: 'Shower Normal Mode. Unlock Double Turret.' },
+      complete_meteor_hard_mode: { reached: false, icon: 'achievements/meteor_small.png', description: 'Shower Hard Mode' },
+      complete_meteor_hero_mode: { reached: false, icon: 'achievements/death_meteor.png', description: 'Shower Hero Mode' },
+      complete_planet_easy_mode: { reached: false, icon: 'achievements/planet_medium.png', description: 'Planet Easy Mode.' },
+      complete_planet_normal_mode: { reached: false, icon: 'achievements/storm_medium.png', description: 'Planet Normal Mode. Unlock Triple Turret.' },
+      complete_planet_hard_mode: { reached: false, icon: 'achievements/onthemoon.png', description: 'Planet Hard Mode.' },
+      complete_planet_hero_mode: { reached: false, icon: 'achievements/planet_huge.png', description: 'Planet Hero Mode' },
+
+    };
+
+    function updateAchievementsAtEnd() {
+      // if (wave >= 5) {
+      //   Achievements.reach_wave_5.reached = true;
+      // }
+      if (wave >= 10) {
+        Achievements.reach_wave_10.reached = true;
+      }
+      // if (wave >= 15) {
+      //   Achievements.reach_wave_15.reached = true;
+      // }
+      if (wave >= 20) {
+        Achievements.reach_wave_20.reached = true;
+      }
+      // if (wave >= 25) {
+      //   Achievements.reach_wave_25.reached = true;
+      // }
+      if (damageReport.acid >= Achievements.acid_bomb_damage.required) {
+        Achievements.acid_bomb_damage.reached = true;
+      }
+      if (damageReport.explosive >= Achievements.explosive_laser_damage.required) {
+        Achievements.explosive_laser_damage.reached = true;
+      }
+      if (asteroidsKilled >= 100) {
+        Achievements.destroy_100_asteroids.reached = true;
+      }
+      // if (asteroidsKilled >= 500) {
+      //   Achievements.destroy_500_asteroids.reached = true;
+      // }
+      if (lives === 3) {
+        Achievements.no_lives_lost.reached = true;
+      }
+      if (!Achievements.complete_easy_mode.reached && currentMode === GameModes.EASY && wave >= 31) {
+        Achievements.complete_easy_mode.reached = true;
+      }
+      if (!Achievements.complete_normal_mode.reached && currentMode === GameModes.NORMAL && wave >= 31) {
+        Achievements.complete_normal_mode.reached = true;
+      }
+      if (!Achievements.complete_hard_mode.reached && currentMode === GameModes.HARD && wave >= 31) {
+        Achievements.complete_hard_mode.reached = true;
+      }
+      if (!Achievements.complete_hero_mode.reached && currentMode === GameModes.HERO && wave >= 31) {
+        Achievements.complete_hero_mode.reached = true;
+      }
+      if (!Achievements.complete_meteor_easy_mode.reached && currentMode === GameModes.METEORSHOWEREASY && wave >= 31) {
+        Achievements.complete_meteor_easy_mode.reached = true;
+      }
+      if (!Achievements.complete_meteor_normal_mode.reached && currentMode === GameModes.METEORSHOWERNORMAL && wave >= 31) {
+        Achievements.complete_meteor_normal_mode.reached = true;
+      }
+      if (!Achievements.complete_meteor_hard_mode.reached && currentMode === GameModes.METEORSHOWERHARD && wave >= 31) {
+        Achievements.complete_meteor_hard_mode.reached = true;
+      }
+      if (!Achievements.complete_meteor_hero_mode.reached && currentMode === GameModes.METEORSHOWERHERO && wave >= 31) {
+        Achievements.complete_meteor_hero_mode.reached = true;
+      }
+      if (!Achievements.complete_planet_easy_mode.reached && currentMode === GameModes.PLANETEASY && wave >= 31) {
+        Achievements.complete_planet_easy_mode.reached = true;
+      }
+      if (!Achievements.complete_planet_normal_mode.reached && currentMode === GameModes.PLANETNORMAL && wave >= 31) {
+        Achievements.complete_planet_normal_mode.reached = true;
+      }
+      if (!Achievements.complete_planet_hard_mode.reached && currentMode === GameModes.PLANETHARD && wave >= 31) {
+        Achievements.complete_planet_hard_mode.reached = true;
+      }
+      if (!Achievements.complete_planet_hero_mode.reached && currentMode === GameModes.PLANETHERO && wave >= 31) {
+        Achievements.complete_planet_hero_mode.reached = true;
+      }
+
+      if (!Achievements.death_ray_damage.reached && damageReport.deathRay >= Achievements.death_ray_damage.required) {
+        Achievements.death_ray_damage.reached = true;
+      }
+
+      if (!Achievements.drone_damage.reached && damageReport.drone >= Achievements.drone_damage.required) {
+        Achievements.drone_damage.reached = true;
+      }
+
+      if (!Achievements.laser_damage.reached && damageReport.lasers >= Achievements.laser_damage.required) {
+        Achievements.laser_damage.reached = true;
+      }
+
+      if (!Achievements.kill_5_aliens.reached && aliensKilled >= 5) {
+        Achievements.kill_5_aliens.reached = true;
+      }
+
+      saveAchievements();
+      populateAchievements();
+    }
+
+    window.onload = loadWeaponInfo;
+
+    // for leaderboard and telegram API 
+    let gameId = "NachoBlaster";
+
+  </script>
+
+  <!-- Firebase SDK -->
+  <script src="https://www.gstatic.com/firebasejs/9.0.0/firebase-app-compat.js"></script>
+  <script src="https://www.gstatic.com/firebasejs/9.0.0/firebase-auth-compat.js"></script>
+  <script src="https://www.gstatic.com/firebasejs/9.0.0/firebase-firestore-compat.js"></script>
+  <script>
+
+    let userId = "";
+    const firebaseConfig = {
+      apiKey: "AIzaSyCvgdn8c6D8RusKRr4vHAzFj1x4FNxrXVE",
+      authDomain: "infinite-games-9c69e.firebaseapp.com",
+      projectId: "infinite-games-9c69e",
+      storageBucket: "infinite-games-9c69e.appspot.com",
+      messagingSenderId: "602022483888",
+      appId: "1:602022483888:web:f967a6c1cb236ae66ba875",
+      measurementId: "G-9LE6E1BKZ7"
+    };
+
+  </script>
+  <script type="module">
+
+    import { initializeApp } from "https://www.gstatic.com/firebasejs/10.12.2/firebase-app.js";
+    import { getAnalytics } from "https://www.gstatic.com/firebasejs/10.12.2/firebase-analytics.js";
+    import { getAuth, createUserWithEmailAndPassword, signInWithEmailAndPassword, onAuthStateChanged, signOut } from "https://www.gstatic.com/firebasejs/10.12.2/firebase-auth.js";
+    import { getFirestore, doc, setDoc, getDoc, updateDoc, collection, getDocs } from "https://www.gstatic.com/firebasejs/10.12.2/firebase-firestore.js";
+
+
+    // Firebase configuration and initialization
+    const app = initializeApp(firebaseConfig);
+    const analytics = getAnalytics(app);
+    const auth = getAuth(app);
+    const db = getFirestore(app);
+
+    document.getElementById('login-form').addEventListener('submit', function (event) {
+      event.preventDefault();
+      const email = document.getElementById('email').value;
+      const password = document.getElementById('password').value;
+      auth.signInWithEmailAndPassword(email, password)
+        .then(userCredential => {
+          const user = userCredential.user;
           loadUserData(user.uid);
-          userId = user.uid;
+        })
+        .catch(error => {
+          console.error("Error signing in:", error.message);
+        });
+    });
+
+    auth.onAuthStateChanged(user => {
+      if (user) {
+        loadUserData(user.uid);
+        userId = user.uid;
+      } else {
+        document.getElementById('user-info').classList.add('hidden');
+        document.getElementById('login-link').classList.remove('hidden');
+      }
+    });
+
+    async function loadUserData(userId) {
+      try {
+        const userDoc = await getDoc(doc(db, 'users', userId));
+
+        // const userDoc = await db.doc(`users/${userId}`).get();
+        if (userDoc.exists) {
+          const userData = userDoc.data();
+          document.getElementById('user-nickname').textContent = userData.nickname;
+          document.getElementById('user-coins').textContent = userData.coins;
+          document.getElementById('user-info').classList.remove('hidden');
+          document.getElementById('login-link').classList.add('hidden');
+          document.getElementById('auth').classList.add('hidden');
+          // document.getElementById('game-section').classList.remove('hidden');
+          // console.log("pizza");
+          // saveUserData(userId);
+
         } else {
-          document.getElementById('user-info').classList.add('hidden');
-          document.getElementById('login-link').classList.remove('hidden');
-        }
-      });
-
-      logoutButton.addEventListener('click', async () => {
-        try {
-          await signOut(auth);
-          gameSection.style.display = 'none';
-          authContainer.style.display = 'block';
-        } catch (error) {
-          console.error("Error signing out:", error.message);
-        }
-      });
-
-      async function loadUserData(userId) {
-        try {
-          const userDoc = await getDoc(doc(db, 'users', userId));
-
-          // const userDoc = await db.doc(`users/${userId}`).get();
-          if (userDoc.exists) {
-            const userData = userDoc.data();
-            document.getElementById('user-nickname').textContent = userData.nickname;
-            document.getElementById('user-coins').textContent = userData.coins;
-            document.getElementById('user-info').classList.remove('hidden');
-            document.getElementById('login-link').classList.add('hidden');
-            document.getElementById('auth').classList.add('hidden');
-            // document.getElementById('game-section').classList.remove('hidden');
-            // console.log("pizza");
-            // saveUserData(userId);
-
-          } else {
-            console.log("No such document!");
-          }
-        } catch (error) {
-          console.error("Error getting user data:", error);
-        }
-      }
-
-      document.getElementById('login-toggle').addEventListener('click', function (event) {
-        event.preventDefault();
-        document.getElementById('auth').classList.toggle('hidden');
-      });
-
-<<<<<<< HEAD
-      async function saveUserScore(userId, score) {
-        const userDocRef = doc(db, 'users', userId);
-
-        await updateDoc(userDocRef, { isw_score: score });
-      }
-=======
+          console.log("No such document!");
+        }
+      } catch (error) {
+        console.error("Error getting user data:", error);
+      }
+    }
+
+    document.getElementById('login-toggle').addEventListener('click', function (event) {
+      event.preventDefault();
+      document.getElementById('auth').classList.toggle('hidden');
+    });
+
     // Function to save user score for a specific game
     async function saveUserScore(userId, gameName, score) {
       const db = getFirestore();
@@ -5058,32 +5008,9 @@
 
       await updateDoc(userDocRef, gameData);
     }
->>>>>>> 3433ecf5
-
-      window.saveUserScore = saveUserScore;
-
-<<<<<<< HEAD
-      async function saveUserData(userId) {
-        const userData = {
-          infinitescore: 0,
-          pizza: "pizza"
-        };
-        await updateDoc(doc(db, 'users', userId), userData);
-      }
-
-      window.loadLeaderboard = loadLeaderboard;
-
-      async function loadLeaderboard() {
-        const usersSnapshot = await getDocs(collection(db, 'users'));
-        const users = [];
-
-        usersSnapshot.forEach(doc => {
-          const userData = doc.data();
-          users.push({
-            nickname: userData.nickname || 'Unnamed',
-            score: userData.isw_score || 0
-          });
-=======
+
+    window.saveUserScore = saveUserScore;
+
     // Function to save initial user data
     async function saveUserData(userId, gameName) {
       const db = getFirestore();
@@ -5114,28 +5041,12 @@
         users.push({
           nickname: userData.nickname || 'Unnamed',
           score: highestScore
->>>>>>> 3433ecf5
         });
-
-        users.sort((a, b) => b.score - a.score);
-        const topUsers = users.slice(0, 10);
-
-<<<<<<< HEAD
-        const leaderboard = document.createElement('div');
-        leaderboard.innerHTML = ``;
-
-        // leaderboard.innerHTML = `<h2>Leaderboard</h2>`;
-        topUsers.forEach((user, index) => {
-          const userDiv = document.createElement('div');
-          userDiv.innerText = `${index + 1}. ${user.nickname}: ${user.score}`;
-          leaderboard.appendChild(userDiv);
-        });
-
-        document.getElementById('leaderboard-container').appendChild(leaderboard);
-      }
-
-    </script>
-=======
+      });
+
+      users.sort((a, b) => b.score - a.score);
+      const topUsers = users.slice(0, 10);
+
       const leaderboard = document.createElement('div');
       leaderboard.innerHTML = `<h2>Leaderboard for ${gameName}</h2>`;
       topUsers.forEach((user, index) => {
@@ -5208,25 +5119,22 @@
     window.loadAchievements = loadAchievements;
 
   </script>
->>>>>>> 3433ecf5
-
-
-
-
-
-
-
-
-
-    <script src="js/ships.js"></script>
-
-
-
-
-
-    <script src="js/audio.js"></script>
-
-
+
+
+
+
+
+
+
+
+
+  <script src="js/ships.js"></script>
+
+
+
+
+
+  <script src="js/audio.js"></script>
 
 
 
@@ -5266,11 +5174,16 @@
   <script src="infinite/leaderboard.js"></script>
 
 
-
-    <!-- #INFINITEGAMES JS START -->
-    <script src="infinite/js/48_leaderboard_20240617142102.js"></script>
-    <!-- <script src="infinite/js/48_firebase_20240617142102.js"></script> -->
-    <!-- #INFINITEGAMES JS END -->
+  <div id="auth" class="hidden">
+    <h1>Infinite Games</h1>
+    <h2>Login</h2>
+    <form id="login-form">
+      <input type="email" id="email" placeholder="Email" required>
+      <input type="password" id="password" placeholder="Password" required>
+      <button type="submit">Login</button>
+    </form>
+  </div>
+
 </body>
 
 </html>